/**
 * LPC utility code
 * Copyright (c) 2006  Justin Ruggles <justin.ruggles@gmail.com>
 *
 * This file is part of FFmpeg.
 *
 * FFmpeg is free software; you can redistribute it and/or
 * modify it under the terms of the GNU Lesser General Public
 * License as published by the Free Software Foundation; either
 * version 2.1 of the License, or (at your option) any later version.
 *
 * FFmpeg is distributed in the hope that it will be useful,
 * but WITHOUT ANY WARRANTY; without even the implied warranty of
 * MERCHANTABILITY or FITNESS FOR A PARTICULAR PURPOSE.  See the GNU
 * Lesser General Public License for more details.
 *
 * You should have received a copy of the GNU Lesser General Public
 * License along with FFmpeg; if not, write to the Free Software
 * Foundation, Inc., 51 Franklin Street, Fifth Floor, Boston, MA 02110-1301 USA
 */

#include "libavutil/lls.h"
#include "dsputil.h"

#define LPC_USE_DOUBLE
#include "lpc.h"


void ff_lpc_compute_autocorr(const double *data, int len, int lag,
                             double *autoc)
{
    int i, j;

    for(j=0; j<lag; j+=2){
        double sum0 = 1.0, sum1 = 1.0;
        for(i=j; i<len; i++){
            sum0 += data[i] * data[i-j];
            sum1 += data[i] * data[i-j-1];
        }
        autoc[j  ] = sum0;
        autoc[j+1] = sum1;
    }

    if(j==lag){
        double sum = 1.0;
        for(i=j-1; i<len; i+=2){
            sum += data[i  ] * data[i-j  ]
                 + data[i+1] * data[i-j+1];
        }
        autoc[j] = sum;
    }
}

/**
 * Quantize LPC coefficients
 */
static void quantize_lpc_coefs(double *lpc_in, int order, int precision,
                               int32_t *lpc_out, int *shift, int max_shift, int zero_shift)
{
    int i;
    double cmax, error;
    int32_t qmax;
    int sh;

    /* define maximum levels */
    qmax = (1 << (precision - 1)) - 1;

    /* find maximum coefficient value */
    cmax = 0.0;
    for(i=0; i<order; i++) {
        cmax= FFMAX(cmax, fabs(lpc_in[i]));
    }

    /* if maximum value quantizes to zero, return all zeros */
    if(cmax * (1 << max_shift) < 1.0) {
        *shift = zero_shift;
        memset(lpc_out, 0, sizeof(int32_t) * order);
        return;
    }

    /* calculate level shift which scales max coeff to available bits */
    sh = max_shift;
    while((cmax * (1 << sh) > qmax) && (sh > 0)) {
        sh--;
    }

    /* since negative shift values are unsupported in decoder, scale down
       coefficients instead */
    if(sh == 0 && cmax > qmax) {
        double scale = ((double)qmax) / cmax;
        for(i=0; i<order; i++) {
            lpc_in[i] *= scale;
        }
    }

    /* output quantized coefficients and level shift */
    error=0;
    for(i=0; i<order; i++) {
        error -= lpc_in[i] * (1 << sh);
        lpc_out[i] = av_clip(lrintf(error), -qmax, qmax);
        error -= lpc_out[i];
    }
    *shift = sh;
}

void ff_lpc_calc_coefs_cholesky(const int32_t *samples, int blocksize,
                                int max_order, int passes, double *ref_out,
                                double *lpc, int lpc_stride)
{
    LLSModel m[2];
    double var[MAX_LPC_ORDER+1], av_uninit(weight);
    int i, j, pass;

    assert(lpc_passes > 0);
    for(pass=0; pass<passes; pass++){
        av_init_lls(&m[pass&1], max_order);

        weight=0;
        for(i=max_order; i<blocksize; i++){
            for(j=0; j<=max_order; j++)
                var[j]= samples[i-j];

            if(pass){
                double eval, inv, rinv;
                eval= av_evaluate_lls(&m[(pass-1)&1], var+1, max_order-1);
                eval= (512>>pass) + fabs(eval - var[0]);
                inv = 1/eval;
                rinv = sqrt(inv);
                for(j=0; j<=max_order; j++)
                    var[j] *= rinv;
                weight += inv;
            }else
                weight++;

            av_update_lls(&m[pass&1], var, 1.0);
        }
        av_solve_lls(&m[pass&1], 0.001, 0);
    }

    for(i=0; i<max_order; i++){
        if (lpc) {
            for(j=0; j<max_order; j++)
                lpc[j]=-m[(pass-1)&1].coeff[i][j];
            lpc += lpc_stride;
        }
        if (ref_out)
            ref_out[i]= sqrt(m[(pass-1)&1].variance[i] / weight) * (blocksize - max_order) / 4000;
    }
    if (ref_out) {
        for(i=max_order-1; i>0; i--)
            ref_out[i] = ref_out[i-1] - ref_out[i];
    }
}

static int estimate_best_order(double *ref, int min_order, int max_order)
{
    int i, est;

    est = min_order;
    for(i=max_order-1; i>=min_order-1; i--) {
        if(FFABS(ref[i]) > 0.10) {
            est = i+1;
            break;
        }
    }
    return est;
}

/**
 * Calculate LPC coefficients for multiple orders
 *
 * @param lpc_type LPC method for determining coefficients
 * 0  = None
 * 1  = LPC with fixed pre-defined coeffs
 * 2  = LPC with coeffs determined by Levinson-Durbin recursion
 * 3  = LPC with coeffs determined by Cholesky factorization
 * @param lpc_passes Number of passes to use for Cholesky factorization
 */
int ff_lpc_calc_coefs(DSPContext *s, WindowContext *wctx,
                      const int32_t *samples, int blocksize, int min_order,
                      int max_order, int precision,
<<<<<<< HEAD
<<<<<<< HEAD
                      int32_t coefs[][MAX_LPC_ORDER], int *shift, int lpc_type,
                      int lpc_passes, int omethod, int max_shift,
                      int zero_shift)
=======
                      int32_t coefs[][MAX_LPC_ORDER], int *shift,
                      enum AVLPCType lpc_type, int lpc_passes,
                      int omethod, int max_shift, int zero_shift)
>>>>>>> master
=======
                      int32_t coefs[][MAX_LPC_ORDER], int *shift,
                      enum AVLPCType lpc_type, int lpc_passes,
                      int omethod, int max_shift, int zero_shift)
>>>>>>> 23b8d006
{
    double autoc[MAX_LPC_ORDER+1];
    double ref[MAX_LPC_ORDER];
    double lpc[MAX_LPC_ORDER][MAX_LPC_ORDER];
    int i;
    int opt_order;

    assert(max_order >= MIN_LPC_ORDER && max_order <= MAX_LPC_ORDER &&
<<<<<<< HEAD
<<<<<<< HEAD
           lpc_type > FF_LPC_TYPE_FIXED);
=======
           lpc_type > AV_LPC_TYPE_FIXED);
>>>>>>> 23b8d006

    if (lpc_type == AV_LPC_TYPE_LEVINSON) {
        int w_pad;
        double *w_buffer, *w_samples;

        // allocate buffer for windowed samples
        w_pad = max_order + (max_order & 0x1);
        w_buffer = av_mallocz(sizeof(*w_buffer) * (blocksize + (blocksize & 0x1) + w_pad));
        if (!w_buffer)
            return AVERROR(ENOMEM);
        w_samples = w_buffer + w_pad;

        // window, autocorrelation, levinson-durbin
        ff_window_apply(wctx, samples, w_samples, blocksize);
        s->lpc_compute_autocorr(w_samples, blocksize, max_order, autoc);
        compute_lpc_coefs(autoc, max_order, ref, &lpc[0][0], MAX_LPC_ORDER, 0, 1, NULL);

        // free windowed sample buffer
        av_freep(&w_buffer);
    } else if (lpc_type == AV_LPC_TYPE_CHOLESKY) {
        ff_lpc_calc_coefs_cholesky(samples, blocksize, max_order, lpc_passes,
                                   omethod == ORDER_METHOD_EST ? ref : NULL,
                                   &lpc[0][0], MAX_LPC_ORDER);
=======
           lpc_type > AV_LPC_TYPE_FIXED);

    if (lpc_type == AV_LPC_TYPE_LEVINSON) {
        s->lpc_compute_autocorr(samples, blocksize, max_order, autoc);

        compute_lpc_coefs(autoc, max_order, &lpc[0][0], MAX_LPC_ORDER, 0, 1);

        for(i=0; i<max_order; i++)
            ref[i] = fabs(lpc[i][i]);
    } else if (lpc_type == AV_LPC_TYPE_CHOLESKY) {
        LLSModel m[2];
        double var[MAX_LPC_ORDER+1], av_uninit(weight);

        for(pass=0; pass<lpc_passes; pass++){
            av_init_lls(&m[pass&1], max_order);

            weight=0;
            for(i=max_order; i<blocksize; i++){
                for(j=0; j<=max_order; j++)
                    var[j]= samples[i-j];

                if(pass){
                    double eval, inv, rinv;
                    eval= av_evaluate_lls(&m[(pass-1)&1], var+1, max_order-1);
                    eval= (512>>pass) + fabs(eval - var[0]);
                    inv = 1/eval;
                    rinv = sqrt(inv);
                    for(j=0; j<=max_order; j++)
                        var[j] *= rinv;
                    weight += inv;
                }else
                    weight++;

                av_update_lls(&m[pass&1], var, 1.0);
            }
            av_solve_lls(&m[pass&1], 0.001, 0);
        }

        for(i=0; i<max_order; i++){
            for(j=0; j<max_order; j++)
                lpc[i][j]=-m[(pass-1)&1].coeff[i][j];
            ref[i]= sqrt(m[(pass-1)&1].variance[i] / weight) * (blocksize - max_order) / 4000;
        }
        for(i=max_order-1; i>0; i--)
            ref[i] = ref[i-1] - ref[i];
>>>>>>> master
    }
    opt_order = max_order;

    if(omethod == ORDER_METHOD_EST) {
        if (lpc_type == AV_LPC_TYPE_CHOLESKY) {
            // FIXME: There are problems with the reflection coeffs from
            //        Cholesky factorization.
            opt_order = max_order;
        } else {
            opt_order = estimate_best_order(ref, min_order, max_order);
        }
        i = opt_order-1;
        quantize_lpc_coefs(lpc[i], i+1, precision, coefs[i], &shift[i], max_shift, zero_shift);
    } else {
        for(i=min_order-1; i<max_order; i++) {
            quantize_lpc_coefs(lpc[i], i+1, precision, coefs[i], &shift[i], max_shift, zero_shift);
        }
    }

    return opt_order;
}<|MERGE_RESOLUTION|>--- conflicted
+++ resolved
@@ -179,21 +179,9 @@
 int ff_lpc_calc_coefs(DSPContext *s, WindowContext *wctx,
                       const int32_t *samples, int blocksize, int min_order,
                       int max_order, int precision,
-<<<<<<< HEAD
-<<<<<<< HEAD
-                      int32_t coefs[][MAX_LPC_ORDER], int *shift, int lpc_type,
-                      int lpc_passes, int omethod, int max_shift,
-                      int zero_shift)
-=======
                       int32_t coefs[][MAX_LPC_ORDER], int *shift,
                       enum AVLPCType lpc_type, int lpc_passes,
                       int omethod, int max_shift, int zero_shift)
->>>>>>> master
-=======
-                      int32_t coefs[][MAX_LPC_ORDER], int *shift,
-                      enum AVLPCType lpc_type, int lpc_passes,
-                      int omethod, int max_shift, int zero_shift)
->>>>>>> 23b8d006
 {
     double autoc[MAX_LPC_ORDER+1];
     double ref[MAX_LPC_ORDER];
@@ -202,12 +190,7 @@
     int opt_order;
 
     assert(max_order >= MIN_LPC_ORDER && max_order <= MAX_LPC_ORDER &&
-<<<<<<< HEAD
-<<<<<<< HEAD
-           lpc_type > FF_LPC_TYPE_FIXED);
-=======
            lpc_type > AV_LPC_TYPE_FIXED);
->>>>>>> 23b8d006
 
     if (lpc_type == AV_LPC_TYPE_LEVINSON) {
         int w_pad;
@@ -231,53 +214,6 @@
         ff_lpc_calc_coefs_cholesky(samples, blocksize, max_order, lpc_passes,
                                    omethod == ORDER_METHOD_EST ? ref : NULL,
                                    &lpc[0][0], MAX_LPC_ORDER);
-=======
-           lpc_type > AV_LPC_TYPE_FIXED);
-
-    if (lpc_type == AV_LPC_TYPE_LEVINSON) {
-        s->lpc_compute_autocorr(samples, blocksize, max_order, autoc);
-
-        compute_lpc_coefs(autoc, max_order, &lpc[0][0], MAX_LPC_ORDER, 0, 1);
-
-        for(i=0; i<max_order; i++)
-            ref[i] = fabs(lpc[i][i]);
-    } else if (lpc_type == AV_LPC_TYPE_CHOLESKY) {
-        LLSModel m[2];
-        double var[MAX_LPC_ORDER+1], av_uninit(weight);
-
-        for(pass=0; pass<lpc_passes; pass++){
-            av_init_lls(&m[pass&1], max_order);
-
-            weight=0;
-            for(i=max_order; i<blocksize; i++){
-                for(j=0; j<=max_order; j++)
-                    var[j]= samples[i-j];
-
-                if(pass){
-                    double eval, inv, rinv;
-                    eval= av_evaluate_lls(&m[(pass-1)&1], var+1, max_order-1);
-                    eval= (512>>pass) + fabs(eval - var[0]);
-                    inv = 1/eval;
-                    rinv = sqrt(inv);
-                    for(j=0; j<=max_order; j++)
-                        var[j] *= rinv;
-                    weight += inv;
-                }else
-                    weight++;
-
-                av_update_lls(&m[pass&1], var, 1.0);
-            }
-            av_solve_lls(&m[pass&1], 0.001, 0);
-        }
-
-        for(i=0; i<max_order; i++){
-            for(j=0; j<max_order; j++)
-                lpc[i][j]=-m[(pass-1)&1].coeff[i][j];
-            ref[i]= sqrt(m[(pass-1)&1].variance[i] / weight) * (blocksize - max_order) / 4000;
-        }
-        for(i=max_order-1; i>0; i--)
-            ref[i] = ref[i-1] - ref[i];
->>>>>>> master
     }
     opt_order = max_order;
 
