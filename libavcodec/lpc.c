--- conflicted
+++ resolved
@@ -26,42 +26,8 @@
 #include "lpc.h"
 
 
-<<<<<<< HEAD
-void ff_lpc_compute_autocorr(const double *data,
-                             int len, int lag, double *autoc)
-=======
-/**
- * Apply Welch window function to audio block
- */
-static void apply_welch_window(const int32_t *data, int len, double *w_data)
-{
-    int i, n2;
-    double w;
-    double c;
-
-    assert(!(len&1)); //the optimization in r11881 does not support odd len
-                      //if someone wants odd len extend the change in r11881
-
-    n2 = (len >> 1);
-    c = 2.0 / (len - 1.0);
-
-    w_data+=n2;
-      data+=n2;
-    for(i=0; i<n2; i++) {
-        w = c - n2 + i;
-        w = 1.0 - (w * w);
-        w_data[-i-1] = data[-i-1] * w;
-        w_data[+i  ] = data[+i  ] * w;
-    }
-}
-
-/**
- * Calculate autocorrelation data from audio samples
- * A Welch window function is applied before calculation.
- */
-void ff_lpc_compute_autocorr(const int32_t *data, int len, int lag,
+void ff_lpc_compute_autocorr(const double *data, int len, int lag,
                              double *autoc)
->>>>>>> 655fa135
 {
     int i, j;
 
