/*
 * DSP utils
 * Copyright (c) 2000, 2001 Fabrice Bellard
 * Copyright (c) 2002-2004 Michael Niedermayer <michaelni@gmx.at>
 *
 * gmc & q-pel & 32/64 bit based MC by Michael Niedermayer <michaelni@gmx.at>
 *
 * This file is part of FFmpeg.
 *
 * FFmpeg is free software; you can redistribute it and/or
 * modify it under the terms of the GNU Lesser General Public
 * License as published by the Free Software Foundation; either
 * version 2.1 of the License, or (at your option) any later version.
 *
 * FFmpeg is distributed in the hope that it will be useful,
 * but WITHOUT ANY WARRANTY; without even the implied warranty of
 * MERCHANTABILITY or FITNESS FOR A PARTICULAR PURPOSE.  See the GNU
 * Lesser General Public License for more details.
 *
 * You should have received a copy of the GNU Lesser General Public
 * License along with FFmpeg; if not, write to the Free Software
 * Foundation, Inc., 51 Franklin Street, Fifth Floor, Boston, MA 02110-1301 USA
 */

/**
 * @file libavcodec/dsputil.c
 * DSP utils
 */

#include "avcodec.h"
#include "dsputil.h"
#include "simple_idct.h"
#include "faandct.h"
#include "faanidct.h"
#include "mathops.h"
#include "mpegvideo.h"
#include "config.h"
<<<<<<< HEAD

/* snow.c */
void ff_spatial_dwt(int *buffer, int width, int height, int stride, int type, int decomposition_count);

/* vorbis.c */
void vorbis_inverse_coupling(float *mag, float *ang, int blocksize);

/* ac3dec.c */
void ff_ac3_downmix_c(float (*samples)[256], float (*matrix)[2], int out_ch, int in_ch, int len);

/* lpc.c */
void ff_lpc_compute_autocorr(const int32_t *data, const double *window, int len, int lag, double *autoc);

/* pngdec.c */
void ff_add_png_paeth_prediction(uint8_t *dst, uint8_t *src, uint8_t *top, int w, int bpp);

/* eaidct.c */
void ff_ea_idct_put_c(uint8_t *dest, int linesize, DCTELEM *block);
=======
#include "lpc.h"
#include "ac3dec.h"
#include "vorbis.h"
#include "png.h"
>>>>>>> 7856ef41

uint8_t ff_cropTbl[256 + 2 * MAX_NEG_CROP] = {0, };
uint32_t ff_squareTbl[512] = {0, };

// 0x7f7f7f7f or 0x7f7f7f7f7f7f7f7f or whatever, depending on the cpu's native arithmetic size
#define pb_7f (~0UL/255 * 0x7f)
#define pb_80 (~0UL/255 * 0x80)

const uint8_t ff_zigzag_direct[64] = {
    0,   1,  8, 16,  9,  2,  3, 10,
    17, 24, 32, 25, 18, 11,  4,  5,
    12, 19, 26, 33, 40, 48, 41, 34,
    27, 20, 13,  6,  7, 14, 21, 28,
    35, 42, 49, 56, 57, 50, 43, 36,
    29, 22, 15, 23, 30, 37, 44, 51,
    58, 59, 52, 45, 38, 31, 39, 46,
    53, 60, 61, 54, 47, 55, 62, 63
};

/* Specific zigzag scan for 248 idct. NOTE that unlike the
   specification, we interleave the fields */
const uint8_t ff_zigzag248_direct[64] = {
     0,  8,  1,  9, 16, 24,  2, 10,
    17, 25, 32, 40, 48, 56, 33, 41,
    18, 26,  3, 11,  4, 12, 19, 27,
    34, 42, 49, 57, 50, 58, 35, 43,
    20, 28,  5, 13,  6, 14, 21, 29,
    36, 44, 51, 59, 52, 60, 37, 45,
    22, 30,  7, 15, 23, 31, 38, 46,
    53, 61, 54, 62, 39, 47, 55, 63,
};

/* not permutated inverse zigzag_direct + 1 for MMX quantizer */
DECLARE_ALIGNED(16, uint16_t, inv_zigzag_direct16)[64];

const uint8_t ff_alternate_horizontal_scan[64] = {
    0,  1,   2,  3,  8,  9, 16, 17,
    10, 11,  4,  5,  6,  7, 15, 14,
    13, 12, 19, 18, 24, 25, 32, 33,
    26, 27, 20, 21, 22, 23, 28, 29,
    30, 31, 34, 35, 40, 41, 48, 49,
    42, 43, 36, 37, 38, 39, 44, 45,
    46, 47, 50, 51, 56, 57, 58, 59,
    52, 53, 54, 55, 60, 61, 62, 63,
};

const uint8_t ff_alternate_vertical_scan[64] = {
    0,  8,  16, 24,  1,  9,  2, 10,
    17, 25, 32, 40, 48, 56, 57, 49,
    41, 33, 26, 18,  3, 11,  4, 12,
    19, 27, 34, 42, 50, 58, 35, 43,
    51, 59, 20, 28,  5, 13,  6, 14,
    21, 29, 36, 44, 52, 60, 37, 45,
    53, 61, 22, 30,  7, 15, 23, 31,
    38, 46, 54, 62, 39, 47, 55, 63,
};

/* a*inverse[b]>>32 == a/b for all 0<=a<=16909558 && 2<=b<=256
 * for a>16909558, is an overestimate by less than 1 part in 1<<24 */
const uint32_t ff_inverse[257]={
         0, 4294967295U,2147483648U,1431655766, 1073741824,  858993460,  715827883,  613566757,
 536870912,  477218589,  429496730,  390451573,  357913942,  330382100,  306783379,  286331154,
 268435456,  252645136,  238609295,  226050911,  214748365,  204522253,  195225787,  186737709,
 178956971,  171798692,  165191050,  159072863,  153391690,  148102321,  143165577,  138547333,
 134217728,  130150525,  126322568,  122713352,  119304648,  116080198,  113025456,  110127367,
 107374183,  104755300,  102261127,   99882961,   97612894,   95443718,   93368855,   91382283,
  89478486,   87652394,   85899346,   84215046,   82595525,   81037119,   79536432,   78090315,
  76695845,   75350304,   74051161,   72796056,   71582789,   70409300,   69273667,   68174085,
  67108864,   66076420,   65075263,   64103990,   63161284,   62245903,   61356676,   60492498,
  59652324,   58835169,   58040099,   57266231,   56512728,   55778797,   55063684,   54366675,
  53687092,   53024288,   52377650,   51746594,   51130564,   50529028,   49941481,   49367441,
  48806447,   48258060,   47721859,   47197443,   46684428,   46182445,   45691142,   45210183,
  44739243,   44278014,   43826197,   43383509,   42949673,   42524429,   42107523,   41698712,
  41297763,   40904451,   40518560,   40139882,   39768216,   39403370,   39045158,   38693400,
  38347923,   38008561,   37675152,   37347542,   37025581,   36709123,   36398028,   36092163,
  35791395,   35495598,   35204650,   34918434,   34636834,   34359739,   34087043,   33818641,
  33554432,   33294321,   33038210,   32786010,   32537632,   32292988,   32051995,   31814573,
  31580642,   31350127,   31122952,   30899046,   30678338,   30460761,   30246249,   30034737,
  29826162,   29620465,   29417585,   29217465,   29020050,   28825284,   28633116,   28443493,
  28256364,   28071682,   27889399,   27709467,   27531842,   27356480,   27183338,   27012373,
  26843546,   26676816,   26512144,   26349493,   26188825,   26030105,   25873297,   25718368,
  25565282,   25414008,   25264514,   25116768,   24970741,   24826401,   24683721,   24542671,
  24403224,   24265352,   24129030,   23994231,   23860930,   23729102,   23598722,   23469767,
  23342214,   23216040,   23091223,   22967740,   22845571,   22724695,   22605092,   22486740,
  22369622,   22253717,   22139007,   22025474,   21913099,   21801865,   21691755,   21582751,
  21474837,   21367997,   21262215,   21157475,   21053762,   20951060,   20849356,   20748635,
  20648882,   20550083,   20452226,   20355296,   20259280,   20164166,   20069941,   19976593,
  19884108,   19792477,   19701685,   19611723,   19522579,   19434242,   19346700,   19259944,
  19173962,   19088744,   19004281,   18920561,   18837576,   18755316,   18673771,   18592933,
  18512791,   18433337,   18354562,   18276457,   18199014,   18122225,   18046082,   17970575,
  17895698,   17821442,   17747799,   17674763,   17602325,   17530479,   17459217,   17388532,
  17318417,   17248865,   17179870,   17111424,   17043522,   16976156,   16909321,   16843010,
  16777216
};

/* Input permutation for the simple_idct_mmx */
static const uint8_t simple_mmx_permutation[64]={
        0x00, 0x08, 0x04, 0x09, 0x01, 0x0C, 0x05, 0x0D,
        0x10, 0x18, 0x14, 0x19, 0x11, 0x1C, 0x15, 0x1D,
        0x20, 0x28, 0x24, 0x29, 0x21, 0x2C, 0x25, 0x2D,
        0x12, 0x1A, 0x16, 0x1B, 0x13, 0x1E, 0x17, 0x1F,
        0x02, 0x0A, 0x06, 0x0B, 0x03, 0x0E, 0x07, 0x0F,
        0x30, 0x38, 0x34, 0x39, 0x31, 0x3C, 0x35, 0x3D,
        0x22, 0x2A, 0x26, 0x2B, 0x23, 0x2E, 0x27, 0x2F,
        0x32, 0x3A, 0x36, 0x3B, 0x33, 0x3E, 0x37, 0x3F,
};

static const uint8_t idct_sse2_row_perm[8] = {0, 4, 1, 5, 2, 6, 3, 7};

void ff_init_scantable(uint8_t *permutation, ScanTable *st, const uint8_t *src_scantable){
    int i;
    int end;

    st->scantable= src_scantable;

    for(i=0; i<64; i++){
        int j;
        j = src_scantable[i];
        st->permutated[i] = permutation[j];
#if ARCH_PPC
        st->inverse[j] = i;
#endif
    }

    end=-1;
    for(i=0; i<64; i++){
        int j;
        j = st->permutated[i];
        if(j>end) end=j;
        st->raster_end[i]= end;
    }
}

static int pix_sum_c(uint8_t * pix, int line_size)
{
    int s, i, j;

    s = 0;
    for (i = 0; i < 16; i++) {
        for (j = 0; j < 16; j += 8) {
            s += pix[0];
            s += pix[1];
            s += pix[2];
            s += pix[3];
            s += pix[4];
            s += pix[5];
            s += pix[6];
            s += pix[7];
            pix += 8;
        }
        pix += line_size - 16;
    }
    return s;
}

static int pix_norm1_c(uint8_t * pix, int line_size)
{
    int s, i, j;
    uint32_t *sq = ff_squareTbl + 256;

    s = 0;
    for (i = 0; i < 16; i++) {
        for (j = 0; j < 16; j += 8) {
#if 0
            s += sq[pix[0]];
            s += sq[pix[1]];
            s += sq[pix[2]];
            s += sq[pix[3]];
            s += sq[pix[4]];
            s += sq[pix[5]];
            s += sq[pix[6]];
            s += sq[pix[7]];
#else
#if LONG_MAX > 2147483647
            register uint64_t x=*(uint64_t*)pix;
            s += sq[x&0xff];
            s += sq[(x>>8)&0xff];
            s += sq[(x>>16)&0xff];
            s += sq[(x>>24)&0xff];
            s += sq[(x>>32)&0xff];
            s += sq[(x>>40)&0xff];
            s += sq[(x>>48)&0xff];
            s += sq[(x>>56)&0xff];
#else
            register uint32_t x=*(uint32_t*)pix;
            s += sq[x&0xff];
            s += sq[(x>>8)&0xff];
            s += sq[(x>>16)&0xff];
            s += sq[(x>>24)&0xff];
            x=*(uint32_t*)(pix+4);
            s += sq[x&0xff];
            s += sq[(x>>8)&0xff];
            s += sq[(x>>16)&0xff];
            s += sq[(x>>24)&0xff];
#endif
#endif
            pix += 8;
        }
        pix += line_size - 16;
    }
    return s;
}

static void bswap_buf(uint32_t *dst, const uint32_t *src, int w){
    int i;

    for(i=0; i+8<=w; i+=8){
        dst[i+0]= bswap_32(src[i+0]);
        dst[i+1]= bswap_32(src[i+1]);
        dst[i+2]= bswap_32(src[i+2]);
        dst[i+3]= bswap_32(src[i+3]);
        dst[i+4]= bswap_32(src[i+4]);
        dst[i+5]= bswap_32(src[i+5]);
        dst[i+6]= bswap_32(src[i+6]);
        dst[i+7]= bswap_32(src[i+7]);
    }
    for(;i<w; i++){
        dst[i+0]= bswap_32(src[i+0]);
    }
}

static int sse4_c(void *v, uint8_t * pix1, uint8_t * pix2, int line_size, int h)
{
    int s, i;
    uint32_t *sq = ff_squareTbl + 256;

    s = 0;
    for (i = 0; i < h; i++) {
        s += sq[pix1[0] - pix2[0]];
        s += sq[pix1[1] - pix2[1]];
        s += sq[pix1[2] - pix2[2]];
        s += sq[pix1[3] - pix2[3]];
        pix1 += line_size;
        pix2 += line_size;
    }
    return s;
}

static int sse8_c(void *v, uint8_t * pix1, uint8_t * pix2, int line_size, int h)
{
    int s, i;
    uint32_t *sq = ff_squareTbl + 256;

    s = 0;
    for (i = 0; i < h; i++) {
        s += sq[pix1[0] - pix2[0]];
        s += sq[pix1[1] - pix2[1]];
        s += sq[pix1[2] - pix2[2]];
        s += sq[pix1[3] - pix2[3]];
        s += sq[pix1[4] - pix2[4]];
        s += sq[pix1[5] - pix2[5]];
        s += sq[pix1[6] - pix2[6]];
        s += sq[pix1[7] - pix2[7]];
        pix1 += line_size;
        pix2 += line_size;
    }
    return s;
}

static int sse16_c(void *v, uint8_t *pix1, uint8_t *pix2, int line_size, int h)
{
    int s, i;
    uint32_t *sq = ff_squareTbl + 256;

    s = 0;
    for (i = 0; i < h; i++) {
        s += sq[pix1[ 0] - pix2[ 0]];
        s += sq[pix1[ 1] - pix2[ 1]];
        s += sq[pix1[ 2] - pix2[ 2]];
        s += sq[pix1[ 3] - pix2[ 3]];
        s += sq[pix1[ 4] - pix2[ 4]];
        s += sq[pix1[ 5] - pix2[ 5]];
        s += sq[pix1[ 6] - pix2[ 6]];
        s += sq[pix1[ 7] - pix2[ 7]];
        s += sq[pix1[ 8] - pix2[ 8]];
        s += sq[pix1[ 9] - pix2[ 9]];
        s += sq[pix1[10] - pix2[10]];
        s += sq[pix1[11] - pix2[11]];
        s += sq[pix1[12] - pix2[12]];
        s += sq[pix1[13] - pix2[13]];
        s += sq[pix1[14] - pix2[14]];
        s += sq[pix1[15] - pix2[15]];

        pix1 += line_size;
        pix2 += line_size;
    }
    return s;
}

/* draw the edges of width 'w' of an image of size width, height */
//FIXME check that this is ok for mpeg4 interlaced
static void draw_edges_c(uint8_t *buf, int wrap, int width, int height, int w)
{
    uint8_t *ptr, *last_line;
    int i;

    last_line = buf + (height - 1) * wrap;
    for(i=0;i<w;i++) {
        /* top and bottom */
        memcpy(buf - (i + 1) * wrap, buf, width);
        memcpy(last_line + (i + 1) * wrap, last_line, width);
    }
    /* left and right */
    ptr = buf;
    for(i=0;i<height;i++) {
        memset(ptr - w, ptr[0], w);
        memset(ptr + width, ptr[width-1], w);
        ptr += wrap;
    }
    /* corners */
    for(i=0;i<w;i++) {
        memset(buf - (i + 1) * wrap - w, buf[0], w); /* top left */
        memset(buf - (i + 1) * wrap + width, buf[width-1], w); /* top right */
        memset(last_line + (i + 1) * wrap - w, last_line[0], w); /* top left */
        memset(last_line + (i + 1) * wrap + width, last_line[width-1], w); /* top right */
    }
}

/**
 * Copies a rectangular area of samples to a temporary buffer and replicates the boarder samples.
 * @param buf destination buffer
 * @param src source buffer
 * @param linesize number of bytes between 2 vertically adjacent samples in both the source and destination buffers
 * @param block_w width of block
 * @param block_h height of block
 * @param src_x x coordinate of the top left sample of the block in the source buffer
 * @param src_y y coordinate of the top left sample of the block in the source buffer
 * @param w width of the source buffer
 * @param h height of the source buffer
 */
void ff_emulated_edge_mc(uint8_t *buf, uint8_t *src, int linesize, int block_w, int block_h,
                                    int src_x, int src_y, int w, int h){
    int x, y;
    int start_y, start_x, end_y, end_x;

    if(src_y>= h){
        src+= (h-1-src_y)*linesize;
        src_y=h-1;
    }else if(src_y<=-block_h){
        src+= (1-block_h-src_y)*linesize;
        src_y=1-block_h;
    }
    if(src_x>= w){
        src+= (w-1-src_x);
        src_x=w-1;
    }else if(src_x<=-block_w){
        src+= (1-block_w-src_x);
        src_x=1-block_w;
    }

    start_y= FFMAX(0, -src_y);
    start_x= FFMAX(0, -src_x);
    end_y= FFMIN(block_h, h-src_y);
    end_x= FFMIN(block_w, w-src_x);

    // copy existing part
    for(y=start_y; y<end_y; y++){
        for(x=start_x; x<end_x; x++){
            buf[x + y*linesize]= src[x + y*linesize];
        }
    }

    //top
    for(y=0; y<start_y; y++){
        for(x=start_x; x<end_x; x++){
            buf[x + y*linesize]= buf[x + start_y*linesize];
        }
    }

    //bottom
    for(y=end_y; y<block_h; y++){
        for(x=start_x; x<end_x; x++){
            buf[x + y*linesize]= buf[x + (end_y-1)*linesize];
        }
    }

    for(y=0; y<block_h; y++){
       //left
        for(x=0; x<start_x; x++){
            buf[x + y*linesize]= buf[start_x + y*linesize];
        }

       //right
        for(x=end_x; x<block_w; x++){
            buf[x + y*linesize]= buf[end_x - 1 + y*linesize];
        }
    }
}

static void get_pixels_c(DCTELEM *restrict block, const uint8_t *pixels, int line_size)
{
    int i;

    /* read the pixels */
    for(i=0;i<8;i++) {
        block[0] = pixels[0];
        block[1] = pixels[1];
        block[2] = pixels[2];
        block[3] = pixels[3];
        block[4] = pixels[4];
        block[5] = pixels[5];
        block[6] = pixels[6];
        block[7] = pixels[7];
        pixels += line_size;
        block += 8;
    }
}

static void diff_pixels_c(DCTELEM *restrict block, const uint8_t *s1,
                          const uint8_t *s2, int stride){
    int i;

    /* read the pixels */
    for(i=0;i<8;i++) {
        block[0] = s1[0] - s2[0];
        block[1] = s1[1] - s2[1];
        block[2] = s1[2] - s2[2];
        block[3] = s1[3] - s2[3];
        block[4] = s1[4] - s2[4];
        block[5] = s1[5] - s2[5];
        block[6] = s1[6] - s2[6];
        block[7] = s1[7] - s2[7];
        s1 += stride;
        s2 += stride;
        block += 8;
    }
}


static void put_pixels_clamped_c(const DCTELEM *block, uint8_t *restrict pixels,
                                 int line_size)
{
    int i;
    uint8_t *cm = ff_cropTbl + MAX_NEG_CROP;

    /* read the pixels */
    for(i=0;i<8;i++) {
        pixels[0] = cm[block[0]];
        pixels[1] = cm[block[1]];
        pixels[2] = cm[block[2]];
        pixels[3] = cm[block[3]];
        pixels[4] = cm[block[4]];
        pixels[5] = cm[block[5]];
        pixels[6] = cm[block[6]];
        pixels[7] = cm[block[7]];

        pixels += line_size;
        block += 8;
    }
}

static void put_pixels_clamped4_c(const DCTELEM *block, uint8_t *restrict pixels,
                                 int line_size)
{
    int i;
    uint8_t *cm = ff_cropTbl + MAX_NEG_CROP;

    /* read the pixels */
    for(i=0;i<4;i++) {
        pixels[0] = cm[block[0]];
        pixels[1] = cm[block[1]];
        pixels[2] = cm[block[2]];
        pixels[3] = cm[block[3]];

        pixels += line_size;
        block += 8;
    }
}

static void put_pixels_clamped2_c(const DCTELEM *block, uint8_t *restrict pixels,
                                 int line_size)
{
    int i;
    uint8_t *cm = ff_cropTbl + MAX_NEG_CROP;

    /* read the pixels */
    for(i=0;i<2;i++) {
        pixels[0] = cm[block[0]];
        pixels[1] = cm[block[1]];

        pixels += line_size;
        block += 8;
    }
}

static void put_signed_pixels_clamped_c(const DCTELEM *block,
                                        uint8_t *restrict pixels,
                                        int line_size)
{
    int i, j;

    for (i = 0; i < 8; i++) {
        for (j = 0; j < 8; j++) {
            if (*block < -128)
                *pixels = 0;
            else if (*block > 127)
                *pixels = 255;
            else
                *pixels = (uint8_t)(*block + 128);
            block++;
            pixels++;
        }
        pixels += (line_size - 8);
    }
}

static void put_pixels_nonclamped_c(const DCTELEM *block, uint8_t *restrict pixels,
                                    int line_size)
{
    int i;

    /* read the pixels */
    for(i=0;i<8;i++) {
        pixels[0] = block[0];
        pixels[1] = block[1];
        pixels[2] = block[2];
        pixels[3] = block[3];
        pixels[4] = block[4];
        pixels[5] = block[5];
        pixels[6] = block[6];
        pixels[7] = block[7];

        pixels += line_size;
        block += 8;
    }
}

static void add_pixels_clamped_c(const DCTELEM *block, uint8_t *restrict pixels,
                          int line_size)
{
    int i;
    uint8_t *cm = ff_cropTbl + MAX_NEG_CROP;

    /* read the pixels */
    for(i=0;i<8;i++) {
        pixels[0] = cm[pixels[0] + block[0]];
        pixels[1] = cm[pixels[1] + block[1]];
        pixels[2] = cm[pixels[2] + block[2]];
        pixels[3] = cm[pixels[3] + block[3]];
        pixels[4] = cm[pixels[4] + block[4]];
        pixels[5] = cm[pixels[5] + block[5]];
        pixels[6] = cm[pixels[6] + block[6]];
        pixels[7] = cm[pixels[7] + block[7]];
        pixels += line_size;
        block += 8;
    }
}

static void add_pixels_clamped4_c(const DCTELEM *block, uint8_t *restrict pixels,
                          int line_size)
{
    int i;
    uint8_t *cm = ff_cropTbl + MAX_NEG_CROP;

    /* read the pixels */
    for(i=0;i<4;i++) {
        pixels[0] = cm[pixels[0] + block[0]];
        pixels[1] = cm[pixels[1] + block[1]];
        pixels[2] = cm[pixels[2] + block[2]];
        pixels[3] = cm[pixels[3] + block[3]];
        pixels += line_size;
        block += 8;
    }
}

static void add_pixels_clamped2_c(const DCTELEM *block, uint8_t *restrict pixels,
                          int line_size)
{
    int i;
    uint8_t *cm = ff_cropTbl + MAX_NEG_CROP;

    /* read the pixels */
    for(i=0;i<2;i++) {
        pixels[0] = cm[pixels[0] + block[0]];
        pixels[1] = cm[pixels[1] + block[1]];
        pixels += line_size;
        block += 8;
    }
}

static void add_pixels8_c(uint8_t *restrict pixels, DCTELEM *block, int line_size)
{
    int i;
    for(i=0;i<8;i++) {
        pixels[0] += block[0];
        pixels[1] += block[1];
        pixels[2] += block[2];
        pixels[3] += block[3];
        pixels[4] += block[4];
        pixels[5] += block[5];
        pixels[6] += block[6];
        pixels[7] += block[7];
        pixels += line_size;
        block += 8;
    }
}

static void add_pixels4_c(uint8_t *restrict pixels, DCTELEM *block, int line_size)
{
    int i;
    for(i=0;i<4;i++) {
        pixels[0] += block[0];
        pixels[1] += block[1];
        pixels[2] += block[2];
        pixels[3] += block[3];
        pixels += line_size;
        block += 4;
    }
}

static int sum_abs_dctelem_c(DCTELEM *block)
{
    int sum=0, i;
    for(i=0; i<64; i++)
        sum+= FFABS(block[i]);
    return sum;
}

static void fill_block16_c(uint8_t *block, uint8_t value, int line_size, int h)
{
    int i;

    for (i = 0; i < h; i++) {
        memset(block, value, 16);
        block += line_size;
    }
}

static void fill_block8_c(uint8_t *block, uint8_t value, int line_size, int h)
{
    int i;

    for (i = 0; i < h; i++) {
        memset(block, value, 8);
        block += line_size;
    }
}

static void scale_block_c(const uint8_t src[64]/*align 8*/, uint8_t *dst/*align 8*/, int linesize)
{
    int i, j;
    uint16_t *dst1 = (uint16_t *) dst;
    uint16_t *dst2 = (uint16_t *)(dst + linesize);

    for (j = 0; j < 8; j++) {
        for (i = 0; i < 8; i++) {
            dst1[i] = dst2[i] = src[i] * 0x0101;
        }
        src  += 8;
        dst1 += linesize;
        dst2 += linesize;
    }
}

#if 0

#define PIXOP2(OPNAME, OP) \
static void OPNAME ## _pixels(uint8_t *block, const uint8_t *pixels, int line_size, int h)\
{\
    int i;\
    for(i=0; i<h; i++){\
        OP(*((uint64_t*)block), AV_RN64(pixels));\
        pixels+=line_size;\
        block +=line_size;\
    }\
}\
\
static void OPNAME ## _no_rnd_pixels_x2_c(uint8_t *block, const uint8_t *pixels, int line_size, int h)\
{\
    int i;\
    for(i=0; i<h; i++){\
        const uint64_t a= AV_RN64(pixels  );\
        const uint64_t b= AV_RN64(pixels+1);\
        OP(*((uint64_t*)block), (a&b) + (((a^b)&0xFEFEFEFEFEFEFEFEULL)>>1));\
        pixels+=line_size;\
        block +=line_size;\
    }\
}\
\
static void OPNAME ## _pixels_x2_c(uint8_t *block, const uint8_t *pixels, int line_size, int h)\
{\
    int i;\
    for(i=0; i<h; i++){\
        const uint64_t a= AV_RN64(pixels  );\
        const uint64_t b= AV_RN64(pixels+1);\
        OP(*((uint64_t*)block), (a|b) - (((a^b)&0xFEFEFEFEFEFEFEFEULL)>>1));\
        pixels+=line_size;\
        block +=line_size;\
    }\
}\
\
static void OPNAME ## _no_rnd_pixels_y2_c(uint8_t *block, const uint8_t *pixels, int line_size, int h)\
{\
    int i;\
    for(i=0; i<h; i++){\
        const uint64_t a= AV_RN64(pixels          );\
        const uint64_t b= AV_RN64(pixels+line_size);\
        OP(*((uint64_t*)block), (a&b) + (((a^b)&0xFEFEFEFEFEFEFEFEULL)>>1));\
        pixels+=line_size;\
        block +=line_size;\
    }\
}\
\
static void OPNAME ## _pixels_y2_c(uint8_t *block, const uint8_t *pixels, int line_size, int h)\
{\
    int i;\
    for(i=0; i<h; i++){\
        const uint64_t a= AV_RN64(pixels          );\
        const uint64_t b= AV_RN64(pixels+line_size);\
        OP(*((uint64_t*)block), (a|b) - (((a^b)&0xFEFEFEFEFEFEFEFEULL)>>1));\
        pixels+=line_size;\
        block +=line_size;\
    }\
}\
\
static void OPNAME ## _pixels_xy2_c(uint8_t *block, const uint8_t *pixels, int line_size, int h)\
{\
        int i;\
        const uint64_t a= AV_RN64(pixels  );\
        const uint64_t b= AV_RN64(pixels+1);\
        uint64_t l0=  (a&0x0303030303030303ULL)\
                    + (b&0x0303030303030303ULL)\
                    + 0x0202020202020202ULL;\
        uint64_t h0= ((a&0xFCFCFCFCFCFCFCFCULL)>>2)\
                   + ((b&0xFCFCFCFCFCFCFCFCULL)>>2);\
        uint64_t l1,h1;\
\
        pixels+=line_size;\
        for(i=0; i<h; i+=2){\
            uint64_t a= AV_RN64(pixels  );\
            uint64_t b= AV_RN64(pixels+1);\
            l1=  (a&0x0303030303030303ULL)\
               + (b&0x0303030303030303ULL);\
            h1= ((a&0xFCFCFCFCFCFCFCFCULL)>>2)\
              + ((b&0xFCFCFCFCFCFCFCFCULL)>>2);\
            OP(*((uint64_t*)block), h0+h1+(((l0+l1)>>2)&0x0F0F0F0F0F0F0F0FULL));\
            pixels+=line_size;\
            block +=line_size;\
            a= AV_RN64(pixels  );\
            b= AV_RN64(pixels+1);\
            l0=  (a&0x0303030303030303ULL)\
               + (b&0x0303030303030303ULL)\
               + 0x0202020202020202ULL;\
            h0= ((a&0xFCFCFCFCFCFCFCFCULL)>>2)\
              + ((b&0xFCFCFCFCFCFCFCFCULL)>>2);\
            OP(*((uint64_t*)block), h0+h1+(((l0+l1)>>2)&0x0F0F0F0F0F0F0F0FULL));\
            pixels+=line_size;\
            block +=line_size;\
        }\
}\
\
static void OPNAME ## _no_rnd_pixels_xy2_c(uint8_t *block, const uint8_t *pixels, int line_size, int h)\
{\
        int i;\
        const uint64_t a= AV_RN64(pixels  );\
        const uint64_t b= AV_RN64(pixels+1);\
        uint64_t l0=  (a&0x0303030303030303ULL)\
                    + (b&0x0303030303030303ULL)\
                    + 0x0101010101010101ULL;\
        uint64_t h0= ((a&0xFCFCFCFCFCFCFCFCULL)>>2)\
                   + ((b&0xFCFCFCFCFCFCFCFCULL)>>2);\
        uint64_t l1,h1;\
\
        pixels+=line_size;\
        for(i=0; i<h; i+=2){\
            uint64_t a= AV_RN64(pixels  );\
            uint64_t b= AV_RN64(pixels+1);\
            l1=  (a&0x0303030303030303ULL)\
               + (b&0x0303030303030303ULL);\
            h1= ((a&0xFCFCFCFCFCFCFCFCULL)>>2)\
              + ((b&0xFCFCFCFCFCFCFCFCULL)>>2);\
            OP(*((uint64_t*)block), h0+h1+(((l0+l1)>>2)&0x0F0F0F0F0F0F0F0FULL));\
            pixels+=line_size;\
            block +=line_size;\
            a= AV_RN64(pixels  );\
            b= AV_RN64(pixels+1);\
            l0=  (a&0x0303030303030303ULL)\
               + (b&0x0303030303030303ULL)\
               + 0x0101010101010101ULL;\
            h0= ((a&0xFCFCFCFCFCFCFCFCULL)>>2)\
              + ((b&0xFCFCFCFCFCFCFCFCULL)>>2);\
            OP(*((uint64_t*)block), h0+h1+(((l0+l1)>>2)&0x0F0F0F0F0F0F0F0FULL));\
            pixels+=line_size;\
            block +=line_size;\
        }\
}\
\
CALL_2X_PIXELS(OPNAME ## _pixels16_c    , OPNAME ## _pixels_c    , 8)\
CALL_2X_PIXELS(OPNAME ## _pixels16_x2_c , OPNAME ## _pixels_x2_c , 8)\
CALL_2X_PIXELS(OPNAME ## _pixels16_y2_c , OPNAME ## _pixels_y2_c , 8)\
CALL_2X_PIXELS(OPNAME ## _pixels16_xy2_c, OPNAME ## _pixels_xy2_c, 8)\
CALL_2X_PIXELS(OPNAME ## _no_rnd_pixels16_x2_c , OPNAME ## _no_rnd_pixels_x2_c , 8)\
CALL_2X_PIXELS(OPNAME ## _no_rnd_pixels16_y2_c , OPNAME ## _no_rnd_pixels_y2_c , 8)\
CALL_2X_PIXELS(OPNAME ## _no_rnd_pixels16_xy2_c, OPNAME ## _no_rnd_pixels_xy2_c, 8)

#define op_avg(a, b) a = ( ((a)|(b)) - ((((a)^(b))&0xFEFEFEFEFEFEFEFEULL)>>1) )
#else // 64 bit variant

#define PIXOP2(OPNAME, OP) \
static void OPNAME ## _pixels2_c(uint8_t *block, const uint8_t *pixels, int line_size, int h){\
    int i;\
    for(i=0; i<h; i++){\
        OP(*((uint16_t*)(block  )), AV_RN16(pixels  ));\
        pixels+=line_size;\
        block +=line_size;\
    }\
}\
static void OPNAME ## _pixels4_c(uint8_t *block, const uint8_t *pixels, int line_size, int h){\
    int i;\
    for(i=0; i<h; i++){\
        OP(*((uint32_t*)(block  )), AV_RN32(pixels  ));\
        pixels+=line_size;\
        block +=line_size;\
    }\
}\
static void OPNAME ## _pixels8_c(uint8_t *block, const uint8_t *pixels, int line_size, int h){\
    int i;\
    for(i=0; i<h; i++){\
        OP(*((uint32_t*)(block  )), AV_RN32(pixels  ));\
        OP(*((uint32_t*)(block+4)), AV_RN32(pixels+4));\
        pixels+=line_size;\
        block +=line_size;\
    }\
}\
static inline void OPNAME ## _no_rnd_pixels8_c(uint8_t *block, const uint8_t *pixels, int line_size, int h){\
    OPNAME ## _pixels8_c(block, pixels, line_size, h);\
}\
\
static inline void OPNAME ## _no_rnd_pixels8_l2(uint8_t *dst, const uint8_t *src1, const uint8_t *src2, int dst_stride, \
                                                int src_stride1, int src_stride2, int h){\
    int i;\
    for(i=0; i<h; i++){\
        uint32_t a,b;\
        a= AV_RN32(&src1[i*src_stride1  ]);\
        b= AV_RN32(&src2[i*src_stride2  ]);\
        OP(*((uint32_t*)&dst[i*dst_stride  ]), no_rnd_avg32(a, b));\
        a= AV_RN32(&src1[i*src_stride1+4]);\
        b= AV_RN32(&src2[i*src_stride2+4]);\
        OP(*((uint32_t*)&dst[i*dst_stride+4]), no_rnd_avg32(a, b));\
    }\
}\
\
static inline void OPNAME ## _pixels8_l2(uint8_t *dst, const uint8_t *src1, const uint8_t *src2, int dst_stride, \
                                                int src_stride1, int src_stride2, int h){\
    int i;\
    for(i=0; i<h; i++){\
        uint32_t a,b;\
        a= AV_RN32(&src1[i*src_stride1  ]);\
        b= AV_RN32(&src2[i*src_stride2  ]);\
        OP(*((uint32_t*)&dst[i*dst_stride  ]), rnd_avg32(a, b));\
        a= AV_RN32(&src1[i*src_stride1+4]);\
        b= AV_RN32(&src2[i*src_stride2+4]);\
        OP(*((uint32_t*)&dst[i*dst_stride+4]), rnd_avg32(a, b));\
    }\
}\
\
static inline void OPNAME ## _pixels4_l2(uint8_t *dst, const uint8_t *src1, const uint8_t *src2, int dst_stride, \
                                                int src_stride1, int src_stride2, int h){\
    int i;\
    for(i=0; i<h; i++){\
        uint32_t a,b;\
        a= AV_RN32(&src1[i*src_stride1  ]);\
        b= AV_RN32(&src2[i*src_stride2  ]);\
        OP(*((uint32_t*)&dst[i*dst_stride  ]), rnd_avg32(a, b));\
    }\
}\
\
static inline void OPNAME ## _pixels2_l2(uint8_t *dst, const uint8_t *src1, const uint8_t *src2, int dst_stride, \
                                                int src_stride1, int src_stride2, int h){\
    int i;\
    for(i=0; i<h; i++){\
        uint32_t a,b;\
        a= AV_RN16(&src1[i*src_stride1  ]);\
        b= AV_RN16(&src2[i*src_stride2  ]);\
        OP(*((uint16_t*)&dst[i*dst_stride  ]), rnd_avg32(a, b));\
    }\
}\
\
static inline void OPNAME ## _pixels16_l2(uint8_t *dst, const uint8_t *src1, const uint8_t *src2, int dst_stride, \
                                                int src_stride1, int src_stride2, int h){\
    OPNAME ## _pixels8_l2(dst  , src1  , src2  , dst_stride, src_stride1, src_stride2, h);\
    OPNAME ## _pixels8_l2(dst+8, src1+8, src2+8, dst_stride, src_stride1, src_stride2, h);\
}\
\
static inline void OPNAME ## _no_rnd_pixels16_l2(uint8_t *dst, const uint8_t *src1, const uint8_t *src2, int dst_stride, \
                                                int src_stride1, int src_stride2, int h){\
    OPNAME ## _no_rnd_pixels8_l2(dst  , src1  , src2  , dst_stride, src_stride1, src_stride2, h);\
    OPNAME ## _no_rnd_pixels8_l2(dst+8, src1+8, src2+8, dst_stride, src_stride1, src_stride2, h);\
}\
\
static inline void OPNAME ## _no_rnd_pixels8_x2_c(uint8_t *block, const uint8_t *pixels, int line_size, int h){\
    OPNAME ## _no_rnd_pixels8_l2(block, pixels, pixels+1, line_size, line_size, line_size, h);\
}\
\
static inline void OPNAME ## _pixels8_x2_c(uint8_t *block, const uint8_t *pixels, int line_size, int h){\
    OPNAME ## _pixels8_l2(block, pixels, pixels+1, line_size, line_size, line_size, h);\
}\
\
static inline void OPNAME ## _no_rnd_pixels8_y2_c(uint8_t *block, const uint8_t *pixels, int line_size, int h){\
    OPNAME ## _no_rnd_pixels8_l2(block, pixels, pixels+line_size, line_size, line_size, line_size, h);\
}\
\
static inline void OPNAME ## _pixels8_y2_c(uint8_t *block, const uint8_t *pixels, int line_size, int h){\
    OPNAME ## _pixels8_l2(block, pixels, pixels+line_size, line_size, line_size, line_size, h);\
}\
\
static inline void OPNAME ## _pixels8_l4(uint8_t *dst, const uint8_t *src1, uint8_t *src2, uint8_t *src3, uint8_t *src4,\
                 int dst_stride, int src_stride1, int src_stride2,int src_stride3,int src_stride4, int h){\
    int i;\
    for(i=0; i<h; i++){\
        uint32_t a, b, c, d, l0, l1, h0, h1;\
        a= AV_RN32(&src1[i*src_stride1]);\
        b= AV_RN32(&src2[i*src_stride2]);\
        c= AV_RN32(&src3[i*src_stride3]);\
        d= AV_RN32(&src4[i*src_stride4]);\
        l0=  (a&0x03030303UL)\
           + (b&0x03030303UL)\
           + 0x02020202UL;\
        h0= ((a&0xFCFCFCFCUL)>>2)\
          + ((b&0xFCFCFCFCUL)>>2);\
        l1=  (c&0x03030303UL)\
           + (d&0x03030303UL);\
        h1= ((c&0xFCFCFCFCUL)>>2)\
          + ((d&0xFCFCFCFCUL)>>2);\
        OP(*((uint32_t*)&dst[i*dst_stride]), h0+h1+(((l0+l1)>>2)&0x0F0F0F0FUL));\
        a= AV_RN32(&src1[i*src_stride1+4]);\
        b= AV_RN32(&src2[i*src_stride2+4]);\
        c= AV_RN32(&src3[i*src_stride3+4]);\
        d= AV_RN32(&src4[i*src_stride4+4]);\
        l0=  (a&0x03030303UL)\
           + (b&0x03030303UL)\
           + 0x02020202UL;\
        h0= ((a&0xFCFCFCFCUL)>>2)\
          + ((b&0xFCFCFCFCUL)>>2);\
        l1=  (c&0x03030303UL)\
           + (d&0x03030303UL);\
        h1= ((c&0xFCFCFCFCUL)>>2)\
          + ((d&0xFCFCFCFCUL)>>2);\
        OP(*((uint32_t*)&dst[i*dst_stride+4]), h0+h1+(((l0+l1)>>2)&0x0F0F0F0FUL));\
    }\
}\
\
static inline void OPNAME ## _pixels4_x2_c(uint8_t *block, const uint8_t *pixels, int line_size, int h){\
    OPNAME ## _pixels4_l2(block, pixels, pixels+1, line_size, line_size, line_size, h);\
}\
\
static inline void OPNAME ## _pixels4_y2_c(uint8_t *block, const uint8_t *pixels, int line_size, int h){\
    OPNAME ## _pixels4_l2(block, pixels, pixels+line_size, line_size, line_size, line_size, h);\
}\
\
static inline void OPNAME ## _pixels2_x2_c(uint8_t *block, const uint8_t *pixels, int line_size, int h){\
    OPNAME ## _pixels2_l2(block, pixels, pixels+1, line_size, line_size, line_size, h);\
}\
\
static inline void OPNAME ## _pixels2_y2_c(uint8_t *block, const uint8_t *pixels, int line_size, int h){\
    OPNAME ## _pixels2_l2(block, pixels, pixels+line_size, line_size, line_size, line_size, h);\
}\
\
static inline void OPNAME ## _no_rnd_pixels8_l4(uint8_t *dst, const uint8_t *src1, uint8_t *src2, uint8_t *src3, uint8_t *src4,\
                 int dst_stride, int src_stride1, int src_stride2,int src_stride3,int src_stride4, int h){\
    int i;\
    for(i=0; i<h; i++){\
        uint32_t a, b, c, d, l0, l1, h0, h1;\
        a= AV_RN32(&src1[i*src_stride1]);\
        b= AV_RN32(&src2[i*src_stride2]);\
        c= AV_RN32(&src3[i*src_stride3]);\
        d= AV_RN32(&src4[i*src_stride4]);\
        l0=  (a&0x03030303UL)\
           + (b&0x03030303UL)\
           + 0x01010101UL;\
        h0= ((a&0xFCFCFCFCUL)>>2)\
          + ((b&0xFCFCFCFCUL)>>2);\
        l1=  (c&0x03030303UL)\
           + (d&0x03030303UL);\
        h1= ((c&0xFCFCFCFCUL)>>2)\
          + ((d&0xFCFCFCFCUL)>>2);\
        OP(*((uint32_t*)&dst[i*dst_stride]), h0+h1+(((l0+l1)>>2)&0x0F0F0F0FUL));\
        a= AV_RN32(&src1[i*src_stride1+4]);\
        b= AV_RN32(&src2[i*src_stride2+4]);\
        c= AV_RN32(&src3[i*src_stride3+4]);\
        d= AV_RN32(&src4[i*src_stride4+4]);\
        l0=  (a&0x03030303UL)\
           + (b&0x03030303UL)\
           + 0x01010101UL;\
        h0= ((a&0xFCFCFCFCUL)>>2)\
          + ((b&0xFCFCFCFCUL)>>2);\
        l1=  (c&0x03030303UL)\
           + (d&0x03030303UL);\
        h1= ((c&0xFCFCFCFCUL)>>2)\
          + ((d&0xFCFCFCFCUL)>>2);\
        OP(*((uint32_t*)&dst[i*dst_stride+4]), h0+h1+(((l0+l1)>>2)&0x0F0F0F0FUL));\
    }\
}\
static inline void OPNAME ## _pixels16_l4(uint8_t *dst, const uint8_t *src1, uint8_t *src2, uint8_t *src3, uint8_t *src4,\
                 int dst_stride, int src_stride1, int src_stride2,int src_stride3,int src_stride4, int h){\
    OPNAME ## _pixels8_l4(dst  , src1  , src2  , src3  , src4  , dst_stride, src_stride1, src_stride2, src_stride3, src_stride4, h);\
    OPNAME ## _pixels8_l4(dst+8, src1+8, src2+8, src3+8, src4+8, dst_stride, src_stride1, src_stride2, src_stride3, src_stride4, h);\
}\
static inline void OPNAME ## _no_rnd_pixels16_l4(uint8_t *dst, const uint8_t *src1, uint8_t *src2, uint8_t *src3, uint8_t *src4,\
                 int dst_stride, int src_stride1, int src_stride2,int src_stride3,int src_stride4, int h){\
    OPNAME ## _no_rnd_pixels8_l4(dst  , src1  , src2  , src3  , src4  , dst_stride, src_stride1, src_stride2, src_stride3, src_stride4, h);\
    OPNAME ## _no_rnd_pixels8_l4(dst+8, src1+8, src2+8, src3+8, src4+8, dst_stride, src_stride1, src_stride2, src_stride3, src_stride4, h);\
}\
\
static inline void OPNAME ## _pixels2_xy2_c(uint8_t *block, const uint8_t *pixels, int line_size, int h)\
{\
        int i, a0, b0, a1, b1;\
        a0= pixels[0];\
        b0= pixels[1] + 2;\
        a0 += b0;\
        b0 += pixels[2];\
\
        pixels+=line_size;\
        for(i=0; i<h; i+=2){\
            a1= pixels[0];\
            b1= pixels[1];\
            a1 += b1;\
            b1 += pixels[2];\
\
            block[0]= (a1+a0)>>2; /* FIXME non put */\
            block[1]= (b1+b0)>>2;\
\
            pixels+=line_size;\
            block +=line_size;\
\
            a0= pixels[0];\
            b0= pixels[1] + 2;\
            a0 += b0;\
            b0 += pixels[2];\
\
            block[0]= (a1+a0)>>2;\
            block[1]= (b1+b0)>>2;\
            pixels+=line_size;\
            block +=line_size;\
        }\
}\
\
static inline void OPNAME ## _pixels4_xy2_c(uint8_t *block, const uint8_t *pixels, int line_size, int h)\
{\
        int i;\
        const uint32_t a= AV_RN32(pixels  );\
        const uint32_t b= AV_RN32(pixels+1);\
        uint32_t l0=  (a&0x03030303UL)\
                    + (b&0x03030303UL)\
                    + 0x02020202UL;\
        uint32_t h0= ((a&0xFCFCFCFCUL)>>2)\
                   + ((b&0xFCFCFCFCUL)>>2);\
        uint32_t l1,h1;\
\
        pixels+=line_size;\
        for(i=0; i<h; i+=2){\
            uint32_t a= AV_RN32(pixels  );\
            uint32_t b= AV_RN32(pixels+1);\
            l1=  (a&0x03030303UL)\
               + (b&0x03030303UL);\
            h1= ((a&0xFCFCFCFCUL)>>2)\
              + ((b&0xFCFCFCFCUL)>>2);\
            OP(*((uint32_t*)block), h0+h1+(((l0+l1)>>2)&0x0F0F0F0FUL));\
            pixels+=line_size;\
            block +=line_size;\
            a= AV_RN32(pixels  );\
            b= AV_RN32(pixels+1);\
            l0=  (a&0x03030303UL)\
               + (b&0x03030303UL)\
               + 0x02020202UL;\
            h0= ((a&0xFCFCFCFCUL)>>2)\
              + ((b&0xFCFCFCFCUL)>>2);\
            OP(*((uint32_t*)block), h0+h1+(((l0+l1)>>2)&0x0F0F0F0FUL));\
            pixels+=line_size;\
            block +=line_size;\
        }\
}\
\
static inline void OPNAME ## _pixels8_xy2_c(uint8_t *block, const uint8_t *pixels, int line_size, int h)\
{\
    int j;\
    for(j=0; j<2; j++){\
        int i;\
        const uint32_t a= AV_RN32(pixels  );\
        const uint32_t b= AV_RN32(pixels+1);\
        uint32_t l0=  (a&0x03030303UL)\
                    + (b&0x03030303UL)\
                    + 0x02020202UL;\
        uint32_t h0= ((a&0xFCFCFCFCUL)>>2)\
                   + ((b&0xFCFCFCFCUL)>>2);\
        uint32_t l1,h1;\
\
        pixels+=line_size;\
        for(i=0; i<h; i+=2){\
            uint32_t a= AV_RN32(pixels  );\
            uint32_t b= AV_RN32(pixels+1);\
            l1=  (a&0x03030303UL)\
               + (b&0x03030303UL);\
            h1= ((a&0xFCFCFCFCUL)>>2)\
              + ((b&0xFCFCFCFCUL)>>2);\
            OP(*((uint32_t*)block), h0+h1+(((l0+l1)>>2)&0x0F0F0F0FUL));\
            pixels+=line_size;\
            block +=line_size;\
            a= AV_RN32(pixels  );\
            b= AV_RN32(pixels+1);\
            l0=  (a&0x03030303UL)\
               + (b&0x03030303UL)\
               + 0x02020202UL;\
            h0= ((a&0xFCFCFCFCUL)>>2)\
              + ((b&0xFCFCFCFCUL)>>2);\
            OP(*((uint32_t*)block), h0+h1+(((l0+l1)>>2)&0x0F0F0F0FUL));\
            pixels+=line_size;\
            block +=line_size;\
        }\
        pixels+=4-line_size*(h+1);\
        block +=4-line_size*h;\
    }\
}\
\
static inline void OPNAME ## _no_rnd_pixels8_xy2_c(uint8_t *block, const uint8_t *pixels, int line_size, int h)\
{\
    int j;\
    for(j=0; j<2; j++){\
        int i;\
        const uint32_t a= AV_RN32(pixels  );\
        const uint32_t b= AV_RN32(pixels+1);\
        uint32_t l0=  (a&0x03030303UL)\
                    + (b&0x03030303UL)\
                    + 0x01010101UL;\
        uint32_t h0= ((a&0xFCFCFCFCUL)>>2)\
                   + ((b&0xFCFCFCFCUL)>>2);\
        uint32_t l1,h1;\
\
        pixels+=line_size;\
        for(i=0; i<h; i+=2){\
            uint32_t a= AV_RN32(pixels  );\
            uint32_t b= AV_RN32(pixels+1);\
            l1=  (a&0x03030303UL)\
               + (b&0x03030303UL);\
            h1= ((a&0xFCFCFCFCUL)>>2)\
              + ((b&0xFCFCFCFCUL)>>2);\
            OP(*((uint32_t*)block), h0+h1+(((l0+l1)>>2)&0x0F0F0F0FUL));\
            pixels+=line_size;\
            block +=line_size;\
            a= AV_RN32(pixels  );\
            b= AV_RN32(pixels+1);\
            l0=  (a&0x03030303UL)\
               + (b&0x03030303UL)\
               + 0x01010101UL;\
            h0= ((a&0xFCFCFCFCUL)>>2)\
              + ((b&0xFCFCFCFCUL)>>2);\
            OP(*((uint32_t*)block), h0+h1+(((l0+l1)>>2)&0x0F0F0F0FUL));\
            pixels+=line_size;\
            block +=line_size;\
        }\
        pixels+=4-line_size*(h+1);\
        block +=4-line_size*h;\
    }\
}\
\
CALL_2X_PIXELS(OPNAME ## _pixels16_c  , OPNAME ## _pixels8_c  , 8)\
CALL_2X_PIXELS(OPNAME ## _pixels16_x2_c , OPNAME ## _pixels8_x2_c , 8)\
CALL_2X_PIXELS(OPNAME ## _pixels16_y2_c , OPNAME ## _pixels8_y2_c , 8)\
CALL_2X_PIXELS(OPNAME ## _pixels16_xy2_c, OPNAME ## _pixels8_xy2_c, 8)\
CALL_2X_PIXELS(OPNAME ## _no_rnd_pixels16_c  , OPNAME ## _pixels8_c         , 8)\
CALL_2X_PIXELS(OPNAME ## _no_rnd_pixels16_x2_c , OPNAME ## _no_rnd_pixels8_x2_c , 8)\
CALL_2X_PIXELS(OPNAME ## _no_rnd_pixels16_y2_c , OPNAME ## _no_rnd_pixels8_y2_c , 8)\
CALL_2X_PIXELS(OPNAME ## _no_rnd_pixels16_xy2_c, OPNAME ## _no_rnd_pixels8_xy2_c, 8)\

#define op_avg(a, b) a = rnd_avg32(a, b)
#endif
#define op_put(a, b) a = b

PIXOP2(avg, op_avg)
PIXOP2(put, op_put)
#undef op_avg
#undef op_put

#define avg2(a,b) ((a+b+1)>>1)
#define avg4(a,b,c,d) ((a+b+c+d+2)>>2)

static void put_no_rnd_pixels16_l2_c(uint8_t *dst, const uint8_t *a, const uint8_t *b, int stride, int h){
    put_no_rnd_pixels16_l2(dst, a, b, stride, stride, stride, h);
}

static void put_no_rnd_pixels8_l2_c(uint8_t *dst, const uint8_t *a, const uint8_t *b, int stride, int h){
    put_no_rnd_pixels8_l2(dst, a, b, stride, stride, stride, h);
}

static void gmc1_c(uint8_t *dst, uint8_t *src, int stride, int h, int x16, int y16, int rounder)
{
    const int A=(16-x16)*(16-y16);
    const int B=(   x16)*(16-y16);
    const int C=(16-x16)*(   y16);
    const int D=(   x16)*(   y16);
    int i;

    for(i=0; i<h; i++)
    {
        dst[0]= (A*src[0] + B*src[1] + C*src[stride+0] + D*src[stride+1] + rounder)>>8;
        dst[1]= (A*src[1] + B*src[2] + C*src[stride+1] + D*src[stride+2] + rounder)>>8;
        dst[2]= (A*src[2] + B*src[3] + C*src[stride+2] + D*src[stride+3] + rounder)>>8;
        dst[3]= (A*src[3] + B*src[4] + C*src[stride+3] + D*src[stride+4] + rounder)>>8;
        dst[4]= (A*src[4] + B*src[5] + C*src[stride+4] + D*src[stride+5] + rounder)>>8;
        dst[5]= (A*src[5] + B*src[6] + C*src[stride+5] + D*src[stride+6] + rounder)>>8;
        dst[6]= (A*src[6] + B*src[7] + C*src[stride+6] + D*src[stride+7] + rounder)>>8;
        dst[7]= (A*src[7] + B*src[8] + C*src[stride+7] + D*src[stride+8] + rounder)>>8;
        dst+= stride;
        src+= stride;
    }
}

void ff_gmc_c(uint8_t *dst, uint8_t *src, int stride, int h, int ox, int oy,
                  int dxx, int dxy, int dyx, int dyy, int shift, int r, int width, int height)
{
    int y, vx, vy;
    const int s= 1<<shift;

    width--;
    height--;

    for(y=0; y<h; y++){
        int x;

        vx= ox;
        vy= oy;
        for(x=0; x<8; x++){ //XXX FIXME optimize
            int src_x, src_y, frac_x, frac_y, index;

            src_x= vx>>16;
            src_y= vy>>16;
            frac_x= src_x&(s-1);
            frac_y= src_y&(s-1);
            src_x>>=shift;
            src_y>>=shift;

            if((unsigned)src_x < width){
                if((unsigned)src_y < height){
                    index= src_x + src_y*stride;
                    dst[y*stride + x]= (  (  src[index         ]*(s-frac_x)
                                           + src[index       +1]*   frac_x )*(s-frac_y)
                                        + (  src[index+stride  ]*(s-frac_x)
                                           + src[index+stride+1]*   frac_x )*   frac_y
                                        + r)>>(shift*2);
                }else{
                    index= src_x + av_clip(src_y, 0, height)*stride;
                    dst[y*stride + x]= ( (  src[index         ]*(s-frac_x)
                                          + src[index       +1]*   frac_x )*s
                                        + r)>>(shift*2);
                }
            }else{
                if((unsigned)src_y < height){
                    index= av_clip(src_x, 0, width) + src_y*stride;
                    dst[y*stride + x]= (  (  src[index         ]*(s-frac_y)
                                           + src[index+stride  ]*   frac_y )*s
                                        + r)>>(shift*2);
                }else{
                    index= av_clip(src_x, 0, width) + av_clip(src_y, 0, height)*stride;
                    dst[y*stride + x]=    src[index         ];
                }
            }

            vx+= dxx;
            vy+= dyx;
        }
        ox += dxy;
        oy += dyy;
    }
}

static inline void put_tpel_pixels_mc00_c(uint8_t *dst, const uint8_t *src, int stride, int width, int height){
    switch(width){
    case 2: put_pixels2_c (dst, src, stride, height); break;
    case 4: put_pixels4_c (dst, src, stride, height); break;
    case 8: put_pixels8_c (dst, src, stride, height); break;
    case 16:put_pixels16_c(dst, src, stride, height); break;
    }
}

static inline void put_tpel_pixels_mc10_c(uint8_t *dst, const uint8_t *src, int stride, int width, int height){
    int i,j;
    for (i=0; i < height; i++) {
      for (j=0; j < width; j++) {
        dst[j] = (683*(2*src[j] + src[j+1] + 1)) >> 11;
      }
      src += stride;
      dst += stride;
    }
}

static inline void put_tpel_pixels_mc20_c(uint8_t *dst, const uint8_t *src, int stride, int width, int height){
    int i,j;
    for (i=0; i < height; i++) {
      for (j=0; j < width; j++) {
        dst[j] = (683*(src[j] + 2*src[j+1] + 1)) >> 11;
      }
      src += stride;
      dst += stride;
    }
}

static inline void put_tpel_pixels_mc01_c(uint8_t *dst, const uint8_t *src, int stride, int width, int height){
    int i,j;
    for (i=0; i < height; i++) {
      for (j=0; j < width; j++) {
        dst[j] = (683*(2*src[j] + src[j+stride] + 1)) >> 11;
      }
      src += stride;
      dst += stride;
    }
}

static inline void put_tpel_pixels_mc11_c(uint8_t *dst, const uint8_t *src, int stride, int width, int height){
    int i,j;
    for (i=0; i < height; i++) {
      for (j=0; j < width; j++) {
        dst[j] = (2731*(4*src[j] + 3*src[j+1] + 3*src[j+stride] + 2*src[j+stride+1] + 6)) >> 15;
      }
      src += stride;
      dst += stride;
    }
}

static inline void put_tpel_pixels_mc12_c(uint8_t *dst, const uint8_t *src, int stride, int width, int height){
    int i,j;
    for (i=0; i < height; i++) {
      for (j=0; j < width; j++) {
        dst[j] = (2731*(3*src[j] + 2*src[j+1] + 4*src[j+stride] + 3*src[j+stride+1] + 6)) >> 15;
      }
      src += stride;
      dst += stride;
    }
}

static inline void put_tpel_pixels_mc02_c(uint8_t *dst, const uint8_t *src, int stride, int width, int height){
    int i,j;
    for (i=0; i < height; i++) {
      for (j=0; j < width; j++) {
        dst[j] = (683*(src[j] + 2*src[j+stride] + 1)) >> 11;
      }
      src += stride;
      dst += stride;
    }
}

static inline void put_tpel_pixels_mc21_c(uint8_t *dst, const uint8_t *src, int stride, int width, int height){
    int i,j;
    for (i=0; i < height; i++) {
      for (j=0; j < width; j++) {
        dst[j] = (2731*(3*src[j] + 4*src[j+1] + 2*src[j+stride] + 3*src[j+stride+1] + 6)) >> 15;
      }
      src += stride;
      dst += stride;
    }
}

static inline void put_tpel_pixels_mc22_c(uint8_t *dst, const uint8_t *src, int stride, int width, int height){
    int i,j;
    for (i=0; i < height; i++) {
      for (j=0; j < width; j++) {
        dst[j] = (2731*(2*src[j] + 3*src[j+1] + 3*src[j+stride] + 4*src[j+stride+1] + 6)) >> 15;
      }
      src += stride;
      dst += stride;
    }
}

static inline void avg_tpel_pixels_mc00_c(uint8_t *dst, const uint8_t *src, int stride, int width, int height){
    switch(width){
    case 2: avg_pixels2_c (dst, src, stride, height); break;
    case 4: avg_pixels4_c (dst, src, stride, height); break;
    case 8: avg_pixels8_c (dst, src, stride, height); break;
    case 16:avg_pixels16_c(dst, src, stride, height); break;
    }
}

static inline void avg_tpel_pixels_mc10_c(uint8_t *dst, const uint8_t *src, int stride, int width, int height){
    int i,j;
    for (i=0; i < height; i++) {
      for (j=0; j < width; j++) {
        dst[j] = (dst[j] + ((683*(2*src[j] + src[j+1] + 1)) >> 11) + 1) >> 1;
      }
      src += stride;
      dst += stride;
    }
}

static inline void avg_tpel_pixels_mc20_c(uint8_t *dst, const uint8_t *src, int stride, int width, int height){
    int i,j;
    for (i=0; i < height; i++) {
      for (j=0; j < width; j++) {
        dst[j] = (dst[j] + ((683*(src[j] + 2*src[j+1] + 1)) >> 11) + 1) >> 1;
      }
      src += stride;
      dst += stride;
    }
}

static inline void avg_tpel_pixels_mc01_c(uint8_t *dst, const uint8_t *src, int stride, int width, int height){
    int i,j;
    for (i=0; i < height; i++) {
      for (j=0; j < width; j++) {
        dst[j] = (dst[j] + ((683*(2*src[j] + src[j+stride] + 1)) >> 11) + 1) >> 1;
      }
      src += stride;
      dst += stride;
    }
}

static inline void avg_tpel_pixels_mc11_c(uint8_t *dst, const uint8_t *src, int stride, int width, int height){
    int i,j;
    for (i=0; i < height; i++) {
      for (j=0; j < width; j++) {
        dst[j] = (dst[j] + ((2731*(4*src[j] + 3*src[j+1] + 3*src[j+stride] + 2*src[j+stride+1] + 6)) >> 15) + 1) >> 1;
      }
      src += stride;
      dst += stride;
    }
}

static inline void avg_tpel_pixels_mc12_c(uint8_t *dst, const uint8_t *src, int stride, int width, int height){
    int i,j;
    for (i=0; i < height; i++) {
      for (j=0; j < width; j++) {
        dst[j] = (dst[j] + ((2731*(3*src[j] + 2*src[j+1] + 4*src[j+stride] + 3*src[j+stride+1] + 6)) >> 15) + 1) >> 1;
      }
      src += stride;
      dst += stride;
    }
}

static inline void avg_tpel_pixels_mc02_c(uint8_t *dst, const uint8_t *src, int stride, int width, int height){
    int i,j;
    for (i=0; i < height; i++) {
      for (j=0; j < width; j++) {
        dst[j] = (dst[j] + ((683*(src[j] + 2*src[j+stride] + 1)) >> 11) + 1) >> 1;
      }
      src += stride;
      dst += stride;
    }
}

static inline void avg_tpel_pixels_mc21_c(uint8_t *dst, const uint8_t *src, int stride, int width, int height){
    int i,j;
    for (i=0; i < height; i++) {
      for (j=0; j < width; j++) {
        dst[j] = (dst[j] + ((2731*(3*src[j] + 4*src[j+1] + 2*src[j+stride] + 3*src[j+stride+1] + 6)) >> 15) + 1) >> 1;
      }
      src += stride;
      dst += stride;
    }
}

static inline void avg_tpel_pixels_mc22_c(uint8_t *dst, const uint8_t *src, int stride, int width, int height){
    int i,j;
    for (i=0; i < height; i++) {
      for (j=0; j < width; j++) {
        dst[j] = (dst[j] + ((2731*(2*src[j] + 3*src[j+1] + 3*src[j+stride] + 4*src[j+stride+1] + 6)) >> 15) + 1) >> 1;
      }
      src += stride;
      dst += stride;
    }
}
#if 0
#define TPEL_WIDTH(width)\
static void put_tpel_pixels ## width ## _mc00_c(uint8_t *dst, const uint8_t *src, int stride, int height){\
    void put_tpel_pixels_mc00_c(dst, src, stride, width, height);}\
static void put_tpel_pixels ## width ## _mc10_c(uint8_t *dst, const uint8_t *src, int stride, int height){\
    void put_tpel_pixels_mc10_c(dst, src, stride, width, height);}\
static void put_tpel_pixels ## width ## _mc20_c(uint8_t *dst, const uint8_t *src, int stride, int height){\
    void put_tpel_pixels_mc20_c(dst, src, stride, width, height);}\
static void put_tpel_pixels ## width ## _mc01_c(uint8_t *dst, const uint8_t *src, int stride, int height){\
    void put_tpel_pixels_mc01_c(dst, src, stride, width, height);}\
static void put_tpel_pixels ## width ## _mc11_c(uint8_t *dst, const uint8_t *src, int stride, int height){\
    void put_tpel_pixels_mc11_c(dst, src, stride, width, height);}\
static void put_tpel_pixels ## width ## _mc21_c(uint8_t *dst, const uint8_t *src, int stride, int height){\
    void put_tpel_pixels_mc21_c(dst, src, stride, width, height);}\
static void put_tpel_pixels ## width ## _mc02_c(uint8_t *dst, const uint8_t *src, int stride, int height){\
    void put_tpel_pixels_mc02_c(dst, src, stride, width, height);}\
static void put_tpel_pixels ## width ## _mc12_c(uint8_t *dst, const uint8_t *src, int stride, int height){\
    void put_tpel_pixels_mc12_c(dst, src, stride, width, height);}\
static void put_tpel_pixels ## width ## _mc22_c(uint8_t *dst, const uint8_t *src, int stride, int height){\
    void put_tpel_pixels_mc22_c(dst, src, stride, width, height);}
#endif

#define H264_CHROMA_MC(OPNAME, OP)\
static void OPNAME ## h264_chroma_mc2_c(uint8_t *dst/*align 8*/, uint8_t *src/*align 1*/, int stride, int h, int x, int y){\
    const int A=(8-x)*(8-y);\
    const int B=(  x)*(8-y);\
    const int C=(8-x)*(  y);\
    const int D=(  x)*(  y);\
    int i;\
    \
    assert(x<8 && y<8 && x>=0 && y>=0);\
\
    if(D){\
        for(i=0; i<h; i++){\
            OP(dst[0], (A*src[0] + B*src[1] + C*src[stride+0] + D*src[stride+1]));\
            OP(dst[1], (A*src[1] + B*src[2] + C*src[stride+1] + D*src[stride+2]));\
            dst+= stride;\
            src+= stride;\
        }\
    }else{\
        const int E= B+C;\
        const int step= C ? stride : 1;\
        for(i=0; i<h; i++){\
            OP(dst[0], (A*src[0] + E*src[step+0]));\
            OP(dst[1], (A*src[1] + E*src[step+1]));\
            dst+= stride;\
            src+= stride;\
        }\
    }\
}\
\
static void OPNAME ## h264_chroma_mc4_c(uint8_t *dst/*align 8*/, uint8_t *src/*align 1*/, int stride, int h, int x, int y){\
    const int A=(8-x)*(8-y);\
    const int B=(  x)*(8-y);\
    const int C=(8-x)*(  y);\
    const int D=(  x)*(  y);\
    int i;\
    \
    assert(x<8 && y<8 && x>=0 && y>=0);\
\
    if(D){\
        for(i=0; i<h; i++){\
            OP(dst[0], (A*src[0] + B*src[1] + C*src[stride+0] + D*src[stride+1]));\
            OP(dst[1], (A*src[1] + B*src[2] + C*src[stride+1] + D*src[stride+2]));\
            OP(dst[2], (A*src[2] + B*src[3] + C*src[stride+2] + D*src[stride+3]));\
            OP(dst[3], (A*src[3] + B*src[4] + C*src[stride+3] + D*src[stride+4]));\
            dst+= stride;\
            src+= stride;\
        }\
    }else{\
        const int E= B+C;\
        const int step= C ? stride : 1;\
        for(i=0; i<h; i++){\
            OP(dst[0], (A*src[0] + E*src[step+0]));\
            OP(dst[1], (A*src[1] + E*src[step+1]));\
            OP(dst[2], (A*src[2] + E*src[step+2]));\
            OP(dst[3], (A*src[3] + E*src[step+3]));\
            dst+= stride;\
            src+= stride;\
        }\
    }\
}\
\
static void OPNAME ## h264_chroma_mc8_c(uint8_t *dst/*align 8*/, uint8_t *src/*align 1*/, int stride, int h, int x, int y){\
    const int A=(8-x)*(8-y);\
    const int B=(  x)*(8-y);\
    const int C=(8-x)*(  y);\
    const int D=(  x)*(  y);\
    int i;\
    \
    assert(x<8 && y<8 && x>=0 && y>=0);\
\
    if(D){\
        for(i=0; i<h; i++){\
            OP(dst[0], (A*src[0] + B*src[1] + C*src[stride+0] + D*src[stride+1]));\
            OP(dst[1], (A*src[1] + B*src[2] + C*src[stride+1] + D*src[stride+2]));\
            OP(dst[2], (A*src[2] + B*src[3] + C*src[stride+2] + D*src[stride+3]));\
            OP(dst[3], (A*src[3] + B*src[4] + C*src[stride+3] + D*src[stride+4]));\
            OP(dst[4], (A*src[4] + B*src[5] + C*src[stride+4] + D*src[stride+5]));\
            OP(dst[5], (A*src[5] + B*src[6] + C*src[stride+5] + D*src[stride+6]));\
            OP(dst[6], (A*src[6] + B*src[7] + C*src[stride+6] + D*src[stride+7]));\
            OP(dst[7], (A*src[7] + B*src[8] + C*src[stride+7] + D*src[stride+8]));\
            dst+= stride;\
            src+= stride;\
        }\
    }else{\
        const int E= B+C;\
        const int step= C ? stride : 1;\
        for(i=0; i<h; i++){\
            OP(dst[0], (A*src[0] + E*src[step+0]));\
            OP(dst[1], (A*src[1] + E*src[step+1]));\
            OP(dst[2], (A*src[2] + E*src[step+2]));\
            OP(dst[3], (A*src[3] + E*src[step+3]));\
            OP(dst[4], (A*src[4] + E*src[step+4]));\
            OP(dst[5], (A*src[5] + E*src[step+5]));\
            OP(dst[6], (A*src[6] + E*src[step+6]));\
            OP(dst[7], (A*src[7] + E*src[step+7]));\
            dst+= stride;\
            src+= stride;\
        }\
    }\
}

#define op_avg(a, b) a = (((a)+(((b) + 32)>>6)+1)>>1)
#define op_put(a, b) a = (((b) + 32)>>6)

H264_CHROMA_MC(put_       , op_put)
H264_CHROMA_MC(avg_       , op_avg)
#undef op_avg
#undef op_put

static void put_no_rnd_vc1_chroma_mc8_c(uint8_t *dst/*align 8*/, uint8_t *src/*align 1*/, int stride, int h, int x, int y){
    const int A=(8-x)*(8-y);
    const int B=(  x)*(8-y);
    const int C=(8-x)*(  y);
    const int D=(  x)*(  y);
    int i;

    assert(x<8 && y<8 && x>=0 && y>=0);

    for(i=0; i<h; i++)
    {
        dst[0] = (A*src[0] + B*src[1] + C*src[stride+0] + D*src[stride+1] + 32 - 4) >> 6;
        dst[1] = (A*src[1] + B*src[2] + C*src[stride+1] + D*src[stride+2] + 32 - 4) >> 6;
        dst[2] = (A*src[2] + B*src[3] + C*src[stride+2] + D*src[stride+3] + 32 - 4) >> 6;
        dst[3] = (A*src[3] + B*src[4] + C*src[stride+3] + D*src[stride+4] + 32 - 4) >> 6;
        dst[4] = (A*src[4] + B*src[5] + C*src[stride+4] + D*src[stride+5] + 32 - 4) >> 6;
        dst[5] = (A*src[5] + B*src[6] + C*src[stride+5] + D*src[stride+6] + 32 - 4) >> 6;
        dst[6] = (A*src[6] + B*src[7] + C*src[stride+6] + D*src[stride+7] + 32 - 4) >> 6;
        dst[7] = (A*src[7] + B*src[8] + C*src[stride+7] + D*src[stride+8] + 32 - 4) >> 6;
        dst+= stride;
        src+= stride;
    }
}

static void avg_no_rnd_vc1_chroma_mc8_c(uint8_t *dst/*align 8*/, uint8_t *src/*align 1*/, int stride, int h, int x, int y){
    const int A=(8-x)*(8-y);
    const int B=(  x)*(8-y);
    const int C=(8-x)*(  y);
    const int D=(  x)*(  y);
    int i;

    assert(x<8 && y<8 && x>=0 && y>=0);

    for(i=0; i<h; i++)
    {
        dst[0] = avg2(dst[0], ((A*src[0] + B*src[1] + C*src[stride+0] + D*src[stride+1] + 32 - 4) >> 6));
        dst[1] = avg2(dst[1], ((A*src[1] + B*src[2] + C*src[stride+1] + D*src[stride+2] + 32 - 4) >> 6));
        dst[2] = avg2(dst[2], ((A*src[2] + B*src[3] + C*src[stride+2] + D*src[stride+3] + 32 - 4) >> 6));
        dst[3] = avg2(dst[3], ((A*src[3] + B*src[4] + C*src[stride+3] + D*src[stride+4] + 32 - 4) >> 6));
        dst[4] = avg2(dst[4], ((A*src[4] + B*src[5] + C*src[stride+4] + D*src[stride+5] + 32 - 4) >> 6));
        dst[5] = avg2(dst[5], ((A*src[5] + B*src[6] + C*src[stride+5] + D*src[stride+6] + 32 - 4) >> 6));
        dst[6] = avg2(dst[6], ((A*src[6] + B*src[7] + C*src[stride+6] + D*src[stride+7] + 32 - 4) >> 6));
        dst[7] = avg2(dst[7], ((A*src[7] + B*src[8] + C*src[stride+7] + D*src[stride+8] + 32 - 4) >> 6));
        dst+= stride;
        src+= stride;
    }
}

#define QPEL_MC(r, OPNAME, RND, OP) \
static void OPNAME ## mpeg4_qpel8_h_lowpass(uint8_t *dst, uint8_t *src, int dstStride, int srcStride, int h){\
    uint8_t *cm = ff_cropTbl + MAX_NEG_CROP;\
    int i;\
    for(i=0; i<h; i++)\
    {\
        OP(dst[0], (src[0]+src[1])*20 - (src[0]+src[2])*6 + (src[1]+src[3])*3 - (src[2]+src[4]));\
        OP(dst[1], (src[1]+src[2])*20 - (src[0]+src[3])*6 + (src[0]+src[4])*3 - (src[1]+src[5]));\
        OP(dst[2], (src[2]+src[3])*20 - (src[1]+src[4])*6 + (src[0]+src[5])*3 - (src[0]+src[6]));\
        OP(dst[3], (src[3]+src[4])*20 - (src[2]+src[5])*6 + (src[1]+src[6])*3 - (src[0]+src[7]));\
        OP(dst[4], (src[4]+src[5])*20 - (src[3]+src[6])*6 + (src[2]+src[7])*3 - (src[1]+src[8]));\
        OP(dst[5], (src[5]+src[6])*20 - (src[4]+src[7])*6 + (src[3]+src[8])*3 - (src[2]+src[8]));\
        OP(dst[6], (src[6]+src[7])*20 - (src[5]+src[8])*6 + (src[4]+src[8])*3 - (src[3]+src[7]));\
        OP(dst[7], (src[7]+src[8])*20 - (src[6]+src[8])*6 + (src[5]+src[7])*3 - (src[4]+src[6]));\
        dst+=dstStride;\
        src+=srcStride;\
    }\
}\
\
static void OPNAME ## mpeg4_qpel8_v_lowpass(uint8_t *dst, uint8_t *src, int dstStride, int srcStride){\
    const int w=8;\
    uint8_t *cm = ff_cropTbl + MAX_NEG_CROP;\
    int i;\
    for(i=0; i<w; i++)\
    {\
        const int src0= src[0*srcStride];\
        const int src1= src[1*srcStride];\
        const int src2= src[2*srcStride];\
        const int src3= src[3*srcStride];\
        const int src4= src[4*srcStride];\
        const int src5= src[5*srcStride];\
        const int src6= src[6*srcStride];\
        const int src7= src[7*srcStride];\
        const int src8= src[8*srcStride];\
        OP(dst[0*dstStride], (src0+src1)*20 - (src0+src2)*6 + (src1+src3)*3 - (src2+src4));\
        OP(dst[1*dstStride], (src1+src2)*20 - (src0+src3)*6 + (src0+src4)*3 - (src1+src5));\
        OP(dst[2*dstStride], (src2+src3)*20 - (src1+src4)*6 + (src0+src5)*3 - (src0+src6));\
        OP(dst[3*dstStride], (src3+src4)*20 - (src2+src5)*6 + (src1+src6)*3 - (src0+src7));\
        OP(dst[4*dstStride], (src4+src5)*20 - (src3+src6)*6 + (src2+src7)*3 - (src1+src8));\
        OP(dst[5*dstStride], (src5+src6)*20 - (src4+src7)*6 + (src3+src8)*3 - (src2+src8));\
        OP(dst[6*dstStride], (src6+src7)*20 - (src5+src8)*6 + (src4+src8)*3 - (src3+src7));\
        OP(dst[7*dstStride], (src7+src8)*20 - (src6+src8)*6 + (src5+src7)*3 - (src4+src6));\
        dst++;\
        src++;\
    }\
}\
\
static void OPNAME ## mpeg4_qpel16_h_lowpass(uint8_t *dst, uint8_t *src, int dstStride, int srcStride, int h){\
    uint8_t *cm = ff_cropTbl + MAX_NEG_CROP;\
    int i;\
    \
    for(i=0; i<h; i++)\
    {\
        OP(dst[ 0], (src[ 0]+src[ 1])*20 - (src[ 0]+src[ 2])*6 + (src[ 1]+src[ 3])*3 - (src[ 2]+src[ 4]));\
        OP(dst[ 1], (src[ 1]+src[ 2])*20 - (src[ 0]+src[ 3])*6 + (src[ 0]+src[ 4])*3 - (src[ 1]+src[ 5]));\
        OP(dst[ 2], (src[ 2]+src[ 3])*20 - (src[ 1]+src[ 4])*6 + (src[ 0]+src[ 5])*3 - (src[ 0]+src[ 6]));\
        OP(dst[ 3], (src[ 3]+src[ 4])*20 - (src[ 2]+src[ 5])*6 + (src[ 1]+src[ 6])*3 - (src[ 0]+src[ 7]));\
        OP(dst[ 4], (src[ 4]+src[ 5])*20 - (src[ 3]+src[ 6])*6 + (src[ 2]+src[ 7])*3 - (src[ 1]+src[ 8]));\
        OP(dst[ 5], (src[ 5]+src[ 6])*20 - (src[ 4]+src[ 7])*6 + (src[ 3]+src[ 8])*3 - (src[ 2]+src[ 9]));\
        OP(dst[ 6], (src[ 6]+src[ 7])*20 - (src[ 5]+src[ 8])*6 + (src[ 4]+src[ 9])*3 - (src[ 3]+src[10]));\
        OP(dst[ 7], (src[ 7]+src[ 8])*20 - (src[ 6]+src[ 9])*6 + (src[ 5]+src[10])*3 - (src[ 4]+src[11]));\
        OP(dst[ 8], (src[ 8]+src[ 9])*20 - (src[ 7]+src[10])*6 + (src[ 6]+src[11])*3 - (src[ 5]+src[12]));\
        OP(dst[ 9], (src[ 9]+src[10])*20 - (src[ 8]+src[11])*6 + (src[ 7]+src[12])*3 - (src[ 6]+src[13]));\
        OP(dst[10], (src[10]+src[11])*20 - (src[ 9]+src[12])*6 + (src[ 8]+src[13])*3 - (src[ 7]+src[14]));\
        OP(dst[11], (src[11]+src[12])*20 - (src[10]+src[13])*6 + (src[ 9]+src[14])*3 - (src[ 8]+src[15]));\
        OP(dst[12], (src[12]+src[13])*20 - (src[11]+src[14])*6 + (src[10]+src[15])*3 - (src[ 9]+src[16]));\
        OP(dst[13], (src[13]+src[14])*20 - (src[12]+src[15])*6 + (src[11]+src[16])*3 - (src[10]+src[16]));\
        OP(dst[14], (src[14]+src[15])*20 - (src[13]+src[16])*6 + (src[12]+src[16])*3 - (src[11]+src[15]));\
        OP(dst[15], (src[15]+src[16])*20 - (src[14]+src[16])*6 + (src[13]+src[15])*3 - (src[12]+src[14]));\
        dst+=dstStride;\
        src+=srcStride;\
    }\
}\
\
static void OPNAME ## mpeg4_qpel16_v_lowpass(uint8_t *dst, uint8_t *src, int dstStride, int srcStride){\
    uint8_t *cm = ff_cropTbl + MAX_NEG_CROP;\
    int i;\
    const int w=16;\
    for(i=0; i<w; i++)\
    {\
        const int src0= src[0*srcStride];\
        const int src1= src[1*srcStride];\
        const int src2= src[2*srcStride];\
        const int src3= src[3*srcStride];\
        const int src4= src[4*srcStride];\
        const int src5= src[5*srcStride];\
        const int src6= src[6*srcStride];\
        const int src7= src[7*srcStride];\
        const int src8= src[8*srcStride];\
        const int src9= src[9*srcStride];\
        const int src10= src[10*srcStride];\
        const int src11= src[11*srcStride];\
        const int src12= src[12*srcStride];\
        const int src13= src[13*srcStride];\
        const int src14= src[14*srcStride];\
        const int src15= src[15*srcStride];\
        const int src16= src[16*srcStride];\
        OP(dst[ 0*dstStride], (src0 +src1 )*20 - (src0 +src2 )*6 + (src1 +src3 )*3 - (src2 +src4 ));\
        OP(dst[ 1*dstStride], (src1 +src2 )*20 - (src0 +src3 )*6 + (src0 +src4 )*3 - (src1 +src5 ));\
        OP(dst[ 2*dstStride], (src2 +src3 )*20 - (src1 +src4 )*6 + (src0 +src5 )*3 - (src0 +src6 ));\
        OP(dst[ 3*dstStride], (src3 +src4 )*20 - (src2 +src5 )*6 + (src1 +src6 )*3 - (src0 +src7 ));\
        OP(dst[ 4*dstStride], (src4 +src5 )*20 - (src3 +src6 )*6 + (src2 +src7 )*3 - (src1 +src8 ));\
        OP(dst[ 5*dstStride], (src5 +src6 )*20 - (src4 +src7 )*6 + (src3 +src8 )*3 - (src2 +src9 ));\
        OP(dst[ 6*dstStride], (src6 +src7 )*20 - (src5 +src8 )*6 + (src4 +src9 )*3 - (src3 +src10));\
        OP(dst[ 7*dstStride], (src7 +src8 )*20 - (src6 +src9 )*6 + (src5 +src10)*3 - (src4 +src11));\
        OP(dst[ 8*dstStride], (src8 +src9 )*20 - (src7 +src10)*6 + (src6 +src11)*3 - (src5 +src12));\
        OP(dst[ 9*dstStride], (src9 +src10)*20 - (src8 +src11)*6 + (src7 +src12)*3 - (src6 +src13));\
        OP(dst[10*dstStride], (src10+src11)*20 - (src9 +src12)*6 + (src8 +src13)*3 - (src7 +src14));\
        OP(dst[11*dstStride], (src11+src12)*20 - (src10+src13)*6 + (src9 +src14)*3 - (src8 +src15));\
        OP(dst[12*dstStride], (src12+src13)*20 - (src11+src14)*6 + (src10+src15)*3 - (src9 +src16));\
        OP(dst[13*dstStride], (src13+src14)*20 - (src12+src15)*6 + (src11+src16)*3 - (src10+src16));\
        OP(dst[14*dstStride], (src14+src15)*20 - (src13+src16)*6 + (src12+src16)*3 - (src11+src15));\
        OP(dst[15*dstStride], (src15+src16)*20 - (src14+src16)*6 + (src13+src15)*3 - (src12+src14));\
        dst++;\
        src++;\
    }\
}\
\
static void OPNAME ## qpel8_mc00_c (uint8_t *dst, uint8_t *src, int stride){\
    OPNAME ## pixels8_c(dst, src, stride, 8);\
}\
\
static void OPNAME ## qpel8_mc10_c(uint8_t *dst, uint8_t *src, int stride){\
    uint8_t half[64];\
    put ## RND ## mpeg4_qpel8_h_lowpass(half, src, 8, stride, 8);\
    OPNAME ## pixels8_l2(dst, src, half, stride, stride, 8, 8);\
}\
\
static void OPNAME ## qpel8_mc20_c(uint8_t *dst, uint8_t *src, int stride){\
    OPNAME ## mpeg4_qpel8_h_lowpass(dst, src, stride, stride, 8);\
}\
\
static void OPNAME ## qpel8_mc30_c(uint8_t *dst, uint8_t *src, int stride){\
    uint8_t half[64];\
    put ## RND ## mpeg4_qpel8_h_lowpass(half, src, 8, stride, 8);\
    OPNAME ## pixels8_l2(dst, src+1, half, stride, stride, 8, 8);\
}\
\
static void OPNAME ## qpel8_mc01_c(uint8_t *dst, uint8_t *src, int stride){\
    uint8_t full[16*9];\
    uint8_t half[64];\
    copy_block9(full, src, 16, stride, 9);\
    put ## RND ## mpeg4_qpel8_v_lowpass(half, full, 8, 16);\
    OPNAME ## pixels8_l2(dst, full, half, stride, 16, 8, 8);\
}\
\
static void OPNAME ## qpel8_mc02_c(uint8_t *dst, uint8_t *src, int stride){\
    uint8_t full[16*9];\
    copy_block9(full, src, 16, stride, 9);\
    OPNAME ## mpeg4_qpel8_v_lowpass(dst, full, stride, 16);\
}\
\
static void OPNAME ## qpel8_mc03_c(uint8_t *dst, uint8_t *src, int stride){\
    uint8_t full[16*9];\
    uint8_t half[64];\
    copy_block9(full, src, 16, stride, 9);\
    put ## RND ## mpeg4_qpel8_v_lowpass(half, full, 8, 16);\
    OPNAME ## pixels8_l2(dst, full+16, half, stride, 16, 8, 8);\
}\
void ff_ ## OPNAME ## qpel8_mc11_old_c(uint8_t *dst, uint8_t *src, int stride){\
    uint8_t full[16*9];\
    uint8_t halfH[72];\
    uint8_t halfV[64];\
    uint8_t halfHV[64];\
    copy_block9(full, src, 16, stride, 9);\
    put ## RND ## mpeg4_qpel8_h_lowpass(halfH, full, 8, 16, 9);\
    put ## RND ## mpeg4_qpel8_v_lowpass(halfV, full, 8, 16);\
    put ## RND ## mpeg4_qpel8_v_lowpass(halfHV, halfH, 8, 8);\
    OPNAME ## pixels8_l4(dst, full, halfH, halfV, halfHV, stride, 16, 8, 8, 8, 8);\
}\
static void OPNAME ## qpel8_mc11_c(uint8_t *dst, uint8_t *src, int stride){\
    uint8_t full[16*9];\
    uint8_t halfH[72];\
    uint8_t halfHV[64];\
    copy_block9(full, src, 16, stride, 9);\
    put ## RND ## mpeg4_qpel8_h_lowpass(halfH, full, 8, 16, 9);\
    put ## RND ## pixels8_l2(halfH, halfH, full, 8, 8, 16, 9);\
    put ## RND ## mpeg4_qpel8_v_lowpass(halfHV, halfH, 8, 8);\
    OPNAME ## pixels8_l2(dst, halfH, halfHV, stride, 8, 8, 8);\
}\
void ff_ ## OPNAME ## qpel8_mc31_old_c(uint8_t *dst, uint8_t *src, int stride){\
    uint8_t full[16*9];\
    uint8_t halfH[72];\
    uint8_t halfV[64];\
    uint8_t halfHV[64];\
    copy_block9(full, src, 16, stride, 9);\
    put ## RND ## mpeg4_qpel8_h_lowpass(halfH, full, 8, 16, 9);\
    put ## RND ## mpeg4_qpel8_v_lowpass(halfV, full+1, 8, 16);\
    put ## RND ## mpeg4_qpel8_v_lowpass(halfHV, halfH, 8, 8);\
    OPNAME ## pixels8_l4(dst, full+1, halfH, halfV, halfHV, stride, 16, 8, 8, 8, 8);\
}\
static void OPNAME ## qpel8_mc31_c(uint8_t *dst, uint8_t *src, int stride){\
    uint8_t full[16*9];\
    uint8_t halfH[72];\
    uint8_t halfHV[64];\
    copy_block9(full, src, 16, stride, 9);\
    put ## RND ## mpeg4_qpel8_h_lowpass(halfH, full, 8, 16, 9);\
    put ## RND ## pixels8_l2(halfH, halfH, full+1, 8, 8, 16, 9);\
    put ## RND ## mpeg4_qpel8_v_lowpass(halfHV, halfH, 8, 8);\
    OPNAME ## pixels8_l2(dst, halfH, halfHV, stride, 8, 8, 8);\
}\
void ff_ ## OPNAME ## qpel8_mc13_old_c(uint8_t *dst, uint8_t *src, int stride){\
    uint8_t full[16*9];\
    uint8_t halfH[72];\
    uint8_t halfV[64];\
    uint8_t halfHV[64];\
    copy_block9(full, src, 16, stride, 9);\
    put ## RND ## mpeg4_qpel8_h_lowpass(halfH, full, 8, 16, 9);\
    put ## RND ## mpeg4_qpel8_v_lowpass(halfV, full, 8, 16);\
    put ## RND ## mpeg4_qpel8_v_lowpass(halfHV, halfH, 8, 8);\
    OPNAME ## pixels8_l4(dst, full+16, halfH+8, halfV, halfHV, stride, 16, 8, 8, 8, 8);\
}\
static void OPNAME ## qpel8_mc13_c(uint8_t *dst, uint8_t *src, int stride){\
    uint8_t full[16*9];\
    uint8_t halfH[72];\
    uint8_t halfHV[64];\
    copy_block9(full, src, 16, stride, 9);\
    put ## RND ## mpeg4_qpel8_h_lowpass(halfH, full, 8, 16, 9);\
    put ## RND ## pixels8_l2(halfH, halfH, full, 8, 8, 16, 9);\
    put ## RND ## mpeg4_qpel8_v_lowpass(halfHV, halfH, 8, 8);\
    OPNAME ## pixels8_l2(dst, halfH+8, halfHV, stride, 8, 8, 8);\
}\
void ff_ ## OPNAME ## qpel8_mc33_old_c(uint8_t *dst, uint8_t *src, int stride){\
    uint8_t full[16*9];\
    uint8_t halfH[72];\
    uint8_t halfV[64];\
    uint8_t halfHV[64];\
    copy_block9(full, src, 16, stride, 9);\
    put ## RND ## mpeg4_qpel8_h_lowpass(halfH, full  , 8, 16, 9);\
    put ## RND ## mpeg4_qpel8_v_lowpass(halfV, full+1, 8, 16);\
    put ## RND ## mpeg4_qpel8_v_lowpass(halfHV, halfH, 8, 8);\
    OPNAME ## pixels8_l4(dst, full+17, halfH+8, halfV, halfHV, stride, 16, 8, 8, 8, 8);\
}\
static void OPNAME ## qpel8_mc33_c(uint8_t *dst, uint8_t *src, int stride){\
    uint8_t full[16*9];\
    uint8_t halfH[72];\
    uint8_t halfHV[64];\
    copy_block9(full, src, 16, stride, 9);\
    put ## RND ## mpeg4_qpel8_h_lowpass(halfH, full, 8, 16, 9);\
    put ## RND ## pixels8_l2(halfH, halfH, full+1, 8, 8, 16, 9);\
    put ## RND ## mpeg4_qpel8_v_lowpass(halfHV, halfH, 8, 8);\
    OPNAME ## pixels8_l2(dst, halfH+8, halfHV, stride, 8, 8, 8);\
}\
static void OPNAME ## qpel8_mc21_c(uint8_t *dst, uint8_t *src, int stride){\
    uint8_t halfH[72];\
    uint8_t halfHV[64];\
    put ## RND ## mpeg4_qpel8_h_lowpass(halfH, src, 8, stride, 9);\
    put ## RND ## mpeg4_qpel8_v_lowpass(halfHV, halfH, 8, 8);\
    OPNAME ## pixels8_l2(dst, halfH, halfHV, stride, 8, 8, 8);\
}\
static void OPNAME ## qpel8_mc23_c(uint8_t *dst, uint8_t *src, int stride){\
    uint8_t halfH[72];\
    uint8_t halfHV[64];\
    put ## RND ## mpeg4_qpel8_h_lowpass(halfH, src, 8, stride, 9);\
    put ## RND ## mpeg4_qpel8_v_lowpass(halfHV, halfH, 8, 8);\
    OPNAME ## pixels8_l2(dst, halfH+8, halfHV, stride, 8, 8, 8);\
}\
void ff_ ## OPNAME ## qpel8_mc12_old_c(uint8_t *dst, uint8_t *src, int stride){\
    uint8_t full[16*9];\
    uint8_t halfH[72];\
    uint8_t halfV[64];\
    uint8_t halfHV[64];\
    copy_block9(full, src, 16, stride, 9);\
    put ## RND ## mpeg4_qpel8_h_lowpass(halfH, full, 8, 16, 9);\
    put ## RND ## mpeg4_qpel8_v_lowpass(halfV, full, 8, 16);\
    put ## RND ## mpeg4_qpel8_v_lowpass(halfHV, halfH, 8, 8);\
    OPNAME ## pixels8_l2(dst, halfV, halfHV, stride, 8, 8, 8);\
}\
static void OPNAME ## qpel8_mc12_c(uint8_t *dst, uint8_t *src, int stride){\
    uint8_t full[16*9];\
    uint8_t halfH[72];\
    copy_block9(full, src, 16, stride, 9);\
    put ## RND ## mpeg4_qpel8_h_lowpass(halfH, full, 8, 16, 9);\
    put ## RND ## pixels8_l2(halfH, halfH, full, 8, 8, 16, 9);\
    OPNAME ## mpeg4_qpel8_v_lowpass(dst, halfH, stride, 8);\
}\
void ff_ ## OPNAME ## qpel8_mc32_old_c(uint8_t *dst, uint8_t *src, int stride){\
    uint8_t full[16*9];\
    uint8_t halfH[72];\
    uint8_t halfV[64];\
    uint8_t halfHV[64];\
    copy_block9(full, src, 16, stride, 9);\
    put ## RND ## mpeg4_qpel8_h_lowpass(halfH, full, 8, 16, 9);\
    put ## RND ## mpeg4_qpel8_v_lowpass(halfV, full+1, 8, 16);\
    put ## RND ## mpeg4_qpel8_v_lowpass(halfHV, halfH, 8, 8);\
    OPNAME ## pixels8_l2(dst, halfV, halfHV, stride, 8, 8, 8);\
}\
static void OPNAME ## qpel8_mc32_c(uint8_t *dst, uint8_t *src, int stride){\
    uint8_t full[16*9];\
    uint8_t halfH[72];\
    copy_block9(full, src, 16, stride, 9);\
    put ## RND ## mpeg4_qpel8_h_lowpass(halfH, full, 8, 16, 9);\
    put ## RND ## pixels8_l2(halfH, halfH, full+1, 8, 8, 16, 9);\
    OPNAME ## mpeg4_qpel8_v_lowpass(dst, halfH, stride, 8);\
}\
static void OPNAME ## qpel8_mc22_c(uint8_t *dst, uint8_t *src, int stride){\
    uint8_t halfH[72];\
    put ## RND ## mpeg4_qpel8_h_lowpass(halfH, src, 8, stride, 9);\
    OPNAME ## mpeg4_qpel8_v_lowpass(dst, halfH, stride, 8);\
}\
static void OPNAME ## qpel16_mc00_c (uint8_t *dst, uint8_t *src, int stride){\
    OPNAME ## pixels16_c(dst, src, stride, 16);\
}\
\
static void OPNAME ## qpel16_mc10_c(uint8_t *dst, uint8_t *src, int stride){\
    uint8_t half[256];\
    put ## RND ## mpeg4_qpel16_h_lowpass(half, src, 16, stride, 16);\
    OPNAME ## pixels16_l2(dst, src, half, stride, stride, 16, 16);\
}\
\
static void OPNAME ## qpel16_mc20_c(uint8_t *dst, uint8_t *src, int stride){\
    OPNAME ## mpeg4_qpel16_h_lowpass(dst, src, stride, stride, 16);\
}\
\
static void OPNAME ## qpel16_mc30_c(uint8_t *dst, uint8_t *src, int stride){\
    uint8_t half[256];\
    put ## RND ## mpeg4_qpel16_h_lowpass(half, src, 16, stride, 16);\
    OPNAME ## pixels16_l2(dst, src+1, half, stride, stride, 16, 16);\
}\
\
static void OPNAME ## qpel16_mc01_c(uint8_t *dst, uint8_t *src, int stride){\
    uint8_t full[24*17];\
    uint8_t half[256];\
    copy_block17(full, src, 24, stride, 17);\
    put ## RND ## mpeg4_qpel16_v_lowpass(half, full, 16, 24);\
    OPNAME ## pixels16_l2(dst, full, half, stride, 24, 16, 16);\
}\
\
static void OPNAME ## qpel16_mc02_c(uint8_t *dst, uint8_t *src, int stride){\
    uint8_t full[24*17];\
    copy_block17(full, src, 24, stride, 17);\
    OPNAME ## mpeg4_qpel16_v_lowpass(dst, full, stride, 24);\
}\
\
static void OPNAME ## qpel16_mc03_c(uint8_t *dst, uint8_t *src, int stride){\
    uint8_t full[24*17];\
    uint8_t half[256];\
    copy_block17(full, src, 24, stride, 17);\
    put ## RND ## mpeg4_qpel16_v_lowpass(half, full, 16, 24);\
    OPNAME ## pixels16_l2(dst, full+24, half, stride, 24, 16, 16);\
}\
void ff_ ## OPNAME ## qpel16_mc11_old_c(uint8_t *dst, uint8_t *src, int stride){\
    uint8_t full[24*17];\
    uint8_t halfH[272];\
    uint8_t halfV[256];\
    uint8_t halfHV[256];\
    copy_block17(full, src, 24, stride, 17);\
    put ## RND ## mpeg4_qpel16_h_lowpass(halfH, full, 16, 24, 17);\
    put ## RND ## mpeg4_qpel16_v_lowpass(halfV, full, 16, 24);\
    put ## RND ## mpeg4_qpel16_v_lowpass(halfHV, halfH, 16, 16);\
    OPNAME ## pixels16_l4(dst, full, halfH, halfV, halfHV, stride, 24, 16, 16, 16, 16);\
}\
static void OPNAME ## qpel16_mc11_c(uint8_t *dst, uint8_t *src, int stride){\
    uint8_t full[24*17];\
    uint8_t halfH[272];\
    uint8_t halfHV[256];\
    copy_block17(full, src, 24, stride, 17);\
    put ## RND ## mpeg4_qpel16_h_lowpass(halfH, full, 16, 24, 17);\
    put ## RND ## pixels16_l2(halfH, halfH, full, 16, 16, 24, 17);\
    put ## RND ## mpeg4_qpel16_v_lowpass(halfHV, halfH, 16, 16);\
    OPNAME ## pixels16_l2(dst, halfH, halfHV, stride, 16, 16, 16);\
}\
void ff_ ## OPNAME ## qpel16_mc31_old_c(uint8_t *dst, uint8_t *src, int stride){\
    uint8_t full[24*17];\
    uint8_t halfH[272];\
    uint8_t halfV[256];\
    uint8_t halfHV[256];\
    copy_block17(full, src, 24, stride, 17);\
    put ## RND ## mpeg4_qpel16_h_lowpass(halfH, full, 16, 24, 17);\
    put ## RND ## mpeg4_qpel16_v_lowpass(halfV, full+1, 16, 24);\
    put ## RND ## mpeg4_qpel16_v_lowpass(halfHV, halfH, 16, 16);\
    OPNAME ## pixels16_l4(dst, full+1, halfH, halfV, halfHV, stride, 24, 16, 16, 16, 16);\
}\
static void OPNAME ## qpel16_mc31_c(uint8_t *dst, uint8_t *src, int stride){\
    uint8_t full[24*17];\
    uint8_t halfH[272];\
    uint8_t halfHV[256];\
    copy_block17(full, src, 24, stride, 17);\
    put ## RND ## mpeg4_qpel16_h_lowpass(halfH, full, 16, 24, 17);\
    put ## RND ## pixels16_l2(halfH, halfH, full+1, 16, 16, 24, 17);\
    put ## RND ## mpeg4_qpel16_v_lowpass(halfHV, halfH, 16, 16);\
    OPNAME ## pixels16_l2(dst, halfH, halfHV, stride, 16, 16, 16);\
}\
void ff_ ## OPNAME ## qpel16_mc13_old_c(uint8_t *dst, uint8_t *src, int stride){\
    uint8_t full[24*17];\
    uint8_t halfH[272];\
    uint8_t halfV[256];\
    uint8_t halfHV[256];\
    copy_block17(full, src, 24, stride, 17);\
    put ## RND ## mpeg4_qpel16_h_lowpass(halfH, full, 16, 24, 17);\
    put ## RND ## mpeg4_qpel16_v_lowpass(halfV, full, 16, 24);\
    put ## RND ## mpeg4_qpel16_v_lowpass(halfHV, halfH, 16, 16);\
    OPNAME ## pixels16_l4(dst, full+24, halfH+16, halfV, halfHV, stride, 24, 16, 16, 16, 16);\
}\
static void OPNAME ## qpel16_mc13_c(uint8_t *dst, uint8_t *src, int stride){\
    uint8_t full[24*17];\
    uint8_t halfH[272];\
    uint8_t halfHV[256];\
    copy_block17(full, src, 24, stride, 17);\
    put ## RND ## mpeg4_qpel16_h_lowpass(halfH, full, 16, 24, 17);\
    put ## RND ## pixels16_l2(halfH, halfH, full, 16, 16, 24, 17);\
    put ## RND ## mpeg4_qpel16_v_lowpass(halfHV, halfH, 16, 16);\
    OPNAME ## pixels16_l2(dst, halfH+16, halfHV, stride, 16, 16, 16);\
}\
void ff_ ## OPNAME ## qpel16_mc33_old_c(uint8_t *dst, uint8_t *src, int stride){\
    uint8_t full[24*17];\
    uint8_t halfH[272];\
    uint8_t halfV[256];\
    uint8_t halfHV[256];\
    copy_block17(full, src, 24, stride, 17);\
    put ## RND ## mpeg4_qpel16_h_lowpass(halfH, full  , 16, 24, 17);\
    put ## RND ## mpeg4_qpel16_v_lowpass(halfV, full+1, 16, 24);\
    put ## RND ## mpeg4_qpel16_v_lowpass(halfHV, halfH, 16, 16);\
    OPNAME ## pixels16_l4(dst, full+25, halfH+16, halfV, halfHV, stride, 24, 16, 16, 16, 16);\
}\
static void OPNAME ## qpel16_mc33_c(uint8_t *dst, uint8_t *src, int stride){\
    uint8_t full[24*17];\
    uint8_t halfH[272];\
    uint8_t halfHV[256];\
    copy_block17(full, src, 24, stride, 17);\
    put ## RND ## mpeg4_qpel16_h_lowpass(halfH, full, 16, 24, 17);\
    put ## RND ## pixels16_l2(halfH, halfH, full+1, 16, 16, 24, 17);\
    put ## RND ## mpeg4_qpel16_v_lowpass(halfHV, halfH, 16, 16);\
    OPNAME ## pixels16_l2(dst, halfH+16, halfHV, stride, 16, 16, 16);\
}\
static void OPNAME ## qpel16_mc21_c(uint8_t *dst, uint8_t *src, int stride){\
    uint8_t halfH[272];\
    uint8_t halfHV[256];\
    put ## RND ## mpeg4_qpel16_h_lowpass(halfH, src, 16, stride, 17);\
    put ## RND ## mpeg4_qpel16_v_lowpass(halfHV, halfH, 16, 16);\
    OPNAME ## pixels16_l2(dst, halfH, halfHV, stride, 16, 16, 16);\
}\
static void OPNAME ## qpel16_mc23_c(uint8_t *dst, uint8_t *src, int stride){\
    uint8_t halfH[272];\
    uint8_t halfHV[256];\
    put ## RND ## mpeg4_qpel16_h_lowpass(halfH, src, 16, stride, 17);\
    put ## RND ## mpeg4_qpel16_v_lowpass(halfHV, halfH, 16, 16);\
    OPNAME ## pixels16_l2(dst, halfH+16, halfHV, stride, 16, 16, 16);\
}\
void ff_ ## OPNAME ## qpel16_mc12_old_c(uint8_t *dst, uint8_t *src, int stride){\
    uint8_t full[24*17];\
    uint8_t halfH[272];\
    uint8_t halfV[256];\
    uint8_t halfHV[256];\
    copy_block17(full, src, 24, stride, 17);\
    put ## RND ## mpeg4_qpel16_h_lowpass(halfH, full, 16, 24, 17);\
    put ## RND ## mpeg4_qpel16_v_lowpass(halfV, full, 16, 24);\
    put ## RND ## mpeg4_qpel16_v_lowpass(halfHV, halfH, 16, 16);\
    OPNAME ## pixels16_l2(dst, halfV, halfHV, stride, 16, 16, 16);\
}\
static void OPNAME ## qpel16_mc12_c(uint8_t *dst, uint8_t *src, int stride){\
    uint8_t full[24*17];\
    uint8_t halfH[272];\
    copy_block17(full, src, 24, stride, 17);\
    put ## RND ## mpeg4_qpel16_h_lowpass(halfH, full, 16, 24, 17);\
    put ## RND ## pixels16_l2(halfH, halfH, full, 16, 16, 24, 17);\
    OPNAME ## mpeg4_qpel16_v_lowpass(dst, halfH, stride, 16);\
}\
void ff_ ## OPNAME ## qpel16_mc32_old_c(uint8_t *dst, uint8_t *src, int stride){\
    uint8_t full[24*17];\
    uint8_t halfH[272];\
    uint8_t halfV[256];\
    uint8_t halfHV[256];\
    copy_block17(full, src, 24, stride, 17);\
    put ## RND ## mpeg4_qpel16_h_lowpass(halfH, full, 16, 24, 17);\
    put ## RND ## mpeg4_qpel16_v_lowpass(halfV, full+1, 16, 24);\
    put ## RND ## mpeg4_qpel16_v_lowpass(halfHV, halfH, 16, 16);\
    OPNAME ## pixels16_l2(dst, halfV, halfHV, stride, 16, 16, 16);\
}\
static void OPNAME ## qpel16_mc32_c(uint8_t *dst, uint8_t *src, int stride){\
    uint8_t full[24*17];\
    uint8_t halfH[272];\
    copy_block17(full, src, 24, stride, 17);\
    put ## RND ## mpeg4_qpel16_h_lowpass(halfH, full, 16, 24, 17);\
    put ## RND ## pixels16_l2(halfH, halfH, full+1, 16, 16, 24, 17);\
    OPNAME ## mpeg4_qpel16_v_lowpass(dst, halfH, stride, 16);\
}\
static void OPNAME ## qpel16_mc22_c(uint8_t *dst, uint8_t *src, int stride){\
    uint8_t halfH[272];\
    put ## RND ## mpeg4_qpel16_h_lowpass(halfH, src, 16, stride, 17);\
    OPNAME ## mpeg4_qpel16_v_lowpass(dst, halfH, stride, 16);\
}

#define op_avg(a, b) a = (((a)+cm[((b) + 16)>>5]+1)>>1)
#define op_avg_no_rnd(a, b) a = (((a)+cm[((b) + 15)>>5])>>1)
#define op_put(a, b) a = cm[((b) + 16)>>5]
#define op_put_no_rnd(a, b) a = cm[((b) + 15)>>5]

QPEL_MC(0, put_       , _       , op_put)
QPEL_MC(1, put_no_rnd_, _no_rnd_, op_put_no_rnd)
QPEL_MC(0, avg_       , _       , op_avg)
//QPEL_MC(1, avg_no_rnd , _       , op_avg)
#undef op_avg
#undef op_avg_no_rnd
#undef op_put
#undef op_put_no_rnd

#if 1
#define H264_LOWPASS(OPNAME, OP, OP2) \
static av_unused void OPNAME ## h264_qpel2_h_lowpass(uint8_t *dst, uint8_t *src, int dstStride, int srcStride){\
    const int h=2;\
    uint8_t *cm = ff_cropTbl + MAX_NEG_CROP;\
    int i;\
    for(i=0; i<h; i++)\
    {\
        OP(dst[0], (src[0]+src[1])*20 - (src[-1]+src[2])*5 + (src[-2]+src[3]));\
        OP(dst[1], (src[1]+src[2])*20 - (src[0 ]+src[3])*5 + (src[-1]+src[4]));\
        dst+=dstStride;\
        src+=srcStride;\
    }\
}\
\
static av_unused void OPNAME ## h264_qpel2_v_lowpass(uint8_t *dst, uint8_t *src, int dstStride, int srcStride){\
    const int w=2;\
    uint8_t *cm = ff_cropTbl + MAX_NEG_CROP;\
    int i;\
    for(i=0; i<w; i++)\
    {\
        const int srcB= src[-2*srcStride];\
        const int srcA= src[-1*srcStride];\
        const int src0= src[0 *srcStride];\
        const int src1= src[1 *srcStride];\
        const int src2= src[2 *srcStride];\
        const int src3= src[3 *srcStride];\
        const int src4= src[4 *srcStride];\
        OP(dst[0*dstStride], (src0+src1)*20 - (srcA+src2)*5 + (srcB+src3));\
        OP(dst[1*dstStride], (src1+src2)*20 - (src0+src3)*5 + (srcA+src4));\
        dst++;\
        src++;\
    }\
}\
\
static av_unused void OPNAME ## h264_qpel2_hv_lowpass(uint8_t *dst, int16_t *tmp, uint8_t *src, int dstStride, int tmpStride, int srcStride){\
    const int h=2;\
    const int w=2;\
    uint8_t *cm = ff_cropTbl + MAX_NEG_CROP;\
    int i;\
    src -= 2*srcStride;\
    for(i=0; i<h+5; i++)\
    {\
        tmp[0]= (src[0]+src[1])*20 - (src[-1]+src[2])*5 + (src[-2]+src[3]);\
        tmp[1]= (src[1]+src[2])*20 - (src[0 ]+src[3])*5 + (src[-1]+src[4]);\
        tmp+=tmpStride;\
        src+=srcStride;\
    }\
    tmp -= tmpStride*(h+5-2);\
    for(i=0; i<w; i++)\
    {\
        const int tmpB= tmp[-2*tmpStride];\
        const int tmpA= tmp[-1*tmpStride];\
        const int tmp0= tmp[0 *tmpStride];\
        const int tmp1= tmp[1 *tmpStride];\
        const int tmp2= tmp[2 *tmpStride];\
        const int tmp3= tmp[3 *tmpStride];\
        const int tmp4= tmp[4 *tmpStride];\
        OP2(dst[0*dstStride], (tmp0+tmp1)*20 - (tmpA+tmp2)*5 + (tmpB+tmp3));\
        OP2(dst[1*dstStride], (tmp1+tmp2)*20 - (tmp0+tmp3)*5 + (tmpA+tmp4));\
        dst++;\
        tmp++;\
    }\
}\
static void OPNAME ## h264_qpel4_h_lowpass(uint8_t *dst, uint8_t *src, int dstStride, int srcStride){\
    const int h=4;\
    uint8_t *cm = ff_cropTbl + MAX_NEG_CROP;\
    int i;\
    for(i=0; i<h; i++)\
    {\
        OP(dst[0], (src[0]+src[1])*20 - (src[-1]+src[2])*5 + (src[-2]+src[3]));\
        OP(dst[1], (src[1]+src[2])*20 - (src[0 ]+src[3])*5 + (src[-1]+src[4]));\
        OP(dst[2], (src[2]+src[3])*20 - (src[1 ]+src[4])*5 + (src[0 ]+src[5]));\
        OP(dst[3], (src[3]+src[4])*20 - (src[2 ]+src[5])*5 + (src[1 ]+src[6]));\
        dst+=dstStride;\
        src+=srcStride;\
    }\
}\
\
static void OPNAME ## h264_qpel4_v_lowpass(uint8_t *dst, uint8_t *src, int dstStride, int srcStride){\
    const int w=4;\
    uint8_t *cm = ff_cropTbl + MAX_NEG_CROP;\
    int i;\
    for(i=0; i<w; i++)\
    {\
        const int srcB= src[-2*srcStride];\
        const int srcA= src[-1*srcStride];\
        const int src0= src[0 *srcStride];\
        const int src1= src[1 *srcStride];\
        const int src2= src[2 *srcStride];\
        const int src3= src[3 *srcStride];\
        const int src4= src[4 *srcStride];\
        const int src5= src[5 *srcStride];\
        const int src6= src[6 *srcStride];\
        OP(dst[0*dstStride], (src0+src1)*20 - (srcA+src2)*5 + (srcB+src3));\
        OP(dst[1*dstStride], (src1+src2)*20 - (src0+src3)*5 + (srcA+src4));\
        OP(dst[2*dstStride], (src2+src3)*20 - (src1+src4)*5 + (src0+src5));\
        OP(dst[3*dstStride], (src3+src4)*20 - (src2+src5)*5 + (src1+src6));\
        dst++;\
        src++;\
    }\
}\
\
static void OPNAME ## h264_qpel4_hv_lowpass(uint8_t *dst, int16_t *tmp, uint8_t *src, int dstStride, int tmpStride, int srcStride){\
    const int h=4;\
    const int w=4;\
    uint8_t *cm = ff_cropTbl + MAX_NEG_CROP;\
    int i;\
    src -= 2*srcStride;\
    for(i=0; i<h+5; i++)\
    {\
        tmp[0]= (src[0]+src[1])*20 - (src[-1]+src[2])*5 + (src[-2]+src[3]);\
        tmp[1]= (src[1]+src[2])*20 - (src[0 ]+src[3])*5 + (src[-1]+src[4]);\
        tmp[2]= (src[2]+src[3])*20 - (src[1 ]+src[4])*5 + (src[0 ]+src[5]);\
        tmp[3]= (src[3]+src[4])*20 - (src[2 ]+src[5])*5 + (src[1 ]+src[6]);\
        tmp+=tmpStride;\
        src+=srcStride;\
    }\
    tmp -= tmpStride*(h+5-2);\
    for(i=0; i<w; i++)\
    {\
        const int tmpB= tmp[-2*tmpStride];\
        const int tmpA= tmp[-1*tmpStride];\
        const int tmp0= tmp[0 *tmpStride];\
        const int tmp1= tmp[1 *tmpStride];\
        const int tmp2= tmp[2 *tmpStride];\
        const int tmp3= tmp[3 *tmpStride];\
        const int tmp4= tmp[4 *tmpStride];\
        const int tmp5= tmp[5 *tmpStride];\
        const int tmp6= tmp[6 *tmpStride];\
        OP2(dst[0*dstStride], (tmp0+tmp1)*20 - (tmpA+tmp2)*5 + (tmpB+tmp3));\
        OP2(dst[1*dstStride], (tmp1+tmp2)*20 - (tmp0+tmp3)*5 + (tmpA+tmp4));\
        OP2(dst[2*dstStride], (tmp2+tmp3)*20 - (tmp1+tmp4)*5 + (tmp0+tmp5));\
        OP2(dst[3*dstStride], (tmp3+tmp4)*20 - (tmp2+tmp5)*5 + (tmp1+tmp6));\
        dst++;\
        tmp++;\
    }\
}\
\
static void OPNAME ## h264_qpel8_h_lowpass(uint8_t *dst, uint8_t *src, int dstStride, int srcStride){\
    const int h=8;\
    uint8_t *cm = ff_cropTbl + MAX_NEG_CROP;\
    int i;\
    for(i=0; i<h; i++)\
    {\
        OP(dst[0], (src[0]+src[1])*20 - (src[-1]+src[2])*5 + (src[-2]+src[3 ]));\
        OP(dst[1], (src[1]+src[2])*20 - (src[0 ]+src[3])*5 + (src[-1]+src[4 ]));\
        OP(dst[2], (src[2]+src[3])*20 - (src[1 ]+src[4])*5 + (src[0 ]+src[5 ]));\
        OP(dst[3], (src[3]+src[4])*20 - (src[2 ]+src[5])*5 + (src[1 ]+src[6 ]));\
        OP(dst[4], (src[4]+src[5])*20 - (src[3 ]+src[6])*5 + (src[2 ]+src[7 ]));\
        OP(dst[5], (src[5]+src[6])*20 - (src[4 ]+src[7])*5 + (src[3 ]+src[8 ]));\
        OP(dst[6], (src[6]+src[7])*20 - (src[5 ]+src[8])*5 + (src[4 ]+src[9 ]));\
        OP(dst[7], (src[7]+src[8])*20 - (src[6 ]+src[9])*5 + (src[5 ]+src[10]));\
        dst+=dstStride;\
        src+=srcStride;\
    }\
}\
\
static void OPNAME ## h264_qpel8_v_lowpass(uint8_t *dst, uint8_t *src, int dstStride, int srcStride){\
    const int w=8;\
    uint8_t *cm = ff_cropTbl + MAX_NEG_CROP;\
    int i;\
    for(i=0; i<w; i++)\
    {\
        const int srcB= src[-2*srcStride];\
        const int srcA= src[-1*srcStride];\
        const int src0= src[0 *srcStride];\
        const int src1= src[1 *srcStride];\
        const int src2= src[2 *srcStride];\
        const int src3= src[3 *srcStride];\
        const int src4= src[4 *srcStride];\
        const int src5= src[5 *srcStride];\
        const int src6= src[6 *srcStride];\
        const int src7= src[7 *srcStride];\
        const int src8= src[8 *srcStride];\
        const int src9= src[9 *srcStride];\
        const int src10=src[10*srcStride];\
        OP(dst[0*dstStride], (src0+src1)*20 - (srcA+src2)*5 + (srcB+src3));\
        OP(dst[1*dstStride], (src1+src2)*20 - (src0+src3)*5 + (srcA+src4));\
        OP(dst[2*dstStride], (src2+src3)*20 - (src1+src4)*5 + (src0+src5));\
        OP(dst[3*dstStride], (src3+src4)*20 - (src2+src5)*5 + (src1+src6));\
        OP(dst[4*dstStride], (src4+src5)*20 - (src3+src6)*5 + (src2+src7));\
        OP(dst[5*dstStride], (src5+src6)*20 - (src4+src7)*5 + (src3+src8));\
        OP(dst[6*dstStride], (src6+src7)*20 - (src5+src8)*5 + (src4+src9));\
        OP(dst[7*dstStride], (src7+src8)*20 - (src6+src9)*5 + (src5+src10));\
        dst++;\
        src++;\
    }\
}\
\
static void OPNAME ## h264_qpel8_hv_lowpass(uint8_t *dst, int16_t *tmp, uint8_t *src, int dstStride, int tmpStride, int srcStride){\
    const int h=8;\
    const int w=8;\
    uint8_t *cm = ff_cropTbl + MAX_NEG_CROP;\
    int i;\
    src -= 2*srcStride;\
    for(i=0; i<h+5; i++)\
    {\
        tmp[0]= (src[0]+src[1])*20 - (src[-1]+src[2])*5 + (src[-2]+src[3 ]);\
        tmp[1]= (src[1]+src[2])*20 - (src[0 ]+src[3])*5 + (src[-1]+src[4 ]);\
        tmp[2]= (src[2]+src[3])*20 - (src[1 ]+src[4])*5 + (src[0 ]+src[5 ]);\
        tmp[3]= (src[3]+src[4])*20 - (src[2 ]+src[5])*5 + (src[1 ]+src[6 ]);\
        tmp[4]= (src[4]+src[5])*20 - (src[3 ]+src[6])*5 + (src[2 ]+src[7 ]);\
        tmp[5]= (src[5]+src[6])*20 - (src[4 ]+src[7])*5 + (src[3 ]+src[8 ]);\
        tmp[6]= (src[6]+src[7])*20 - (src[5 ]+src[8])*5 + (src[4 ]+src[9 ]);\
        tmp[7]= (src[7]+src[8])*20 - (src[6 ]+src[9])*5 + (src[5 ]+src[10]);\
        tmp+=tmpStride;\
        src+=srcStride;\
    }\
    tmp -= tmpStride*(h+5-2);\
    for(i=0; i<w; i++)\
    {\
        const int tmpB= tmp[-2*tmpStride];\
        const int tmpA= tmp[-1*tmpStride];\
        const int tmp0= tmp[0 *tmpStride];\
        const int tmp1= tmp[1 *tmpStride];\
        const int tmp2= tmp[2 *tmpStride];\
        const int tmp3= tmp[3 *tmpStride];\
        const int tmp4= tmp[4 *tmpStride];\
        const int tmp5= tmp[5 *tmpStride];\
        const int tmp6= tmp[6 *tmpStride];\
        const int tmp7= tmp[7 *tmpStride];\
        const int tmp8= tmp[8 *tmpStride];\
        const int tmp9= tmp[9 *tmpStride];\
        const int tmp10=tmp[10*tmpStride];\
        OP2(dst[0*dstStride], (tmp0+tmp1)*20 - (tmpA+tmp2)*5 + (tmpB+tmp3));\
        OP2(dst[1*dstStride], (tmp1+tmp2)*20 - (tmp0+tmp3)*5 + (tmpA+tmp4));\
        OP2(dst[2*dstStride], (tmp2+tmp3)*20 - (tmp1+tmp4)*5 + (tmp0+tmp5));\
        OP2(dst[3*dstStride], (tmp3+tmp4)*20 - (tmp2+tmp5)*5 + (tmp1+tmp6));\
        OP2(dst[4*dstStride], (tmp4+tmp5)*20 - (tmp3+tmp6)*5 + (tmp2+tmp7));\
        OP2(dst[5*dstStride], (tmp5+tmp6)*20 - (tmp4+tmp7)*5 + (tmp3+tmp8));\
        OP2(dst[6*dstStride], (tmp6+tmp7)*20 - (tmp5+tmp8)*5 + (tmp4+tmp9));\
        OP2(dst[7*dstStride], (tmp7+tmp8)*20 - (tmp6+tmp9)*5 + (tmp5+tmp10));\
        dst++;\
        tmp++;\
    }\
}\
\
static void OPNAME ## h264_qpel16_v_lowpass(uint8_t *dst, uint8_t *src, int dstStride, int srcStride){\
    OPNAME ## h264_qpel8_v_lowpass(dst  , src  , dstStride, srcStride);\
    OPNAME ## h264_qpel8_v_lowpass(dst+8, src+8, dstStride, srcStride);\
    src += 8*srcStride;\
    dst += 8*dstStride;\
    OPNAME ## h264_qpel8_v_lowpass(dst  , src  , dstStride, srcStride);\
    OPNAME ## h264_qpel8_v_lowpass(dst+8, src+8, dstStride, srcStride);\
}\
\
static void OPNAME ## h264_qpel16_h_lowpass(uint8_t *dst, uint8_t *src, int dstStride, int srcStride){\
    OPNAME ## h264_qpel8_h_lowpass(dst  , src  , dstStride, srcStride);\
    OPNAME ## h264_qpel8_h_lowpass(dst+8, src+8, dstStride, srcStride);\
    src += 8*srcStride;\
    dst += 8*dstStride;\
    OPNAME ## h264_qpel8_h_lowpass(dst  , src  , dstStride, srcStride);\
    OPNAME ## h264_qpel8_h_lowpass(dst+8, src+8, dstStride, srcStride);\
}\
\
static void OPNAME ## h264_qpel16_hv_lowpass(uint8_t *dst, int16_t *tmp, uint8_t *src, int dstStride, int tmpStride, int srcStride){\
    OPNAME ## h264_qpel8_hv_lowpass(dst  , tmp  , src  , dstStride, tmpStride, srcStride);\
    OPNAME ## h264_qpel8_hv_lowpass(dst+8, tmp+8, src+8, dstStride, tmpStride, srcStride);\
    src += 8*srcStride;\
    dst += 8*dstStride;\
    OPNAME ## h264_qpel8_hv_lowpass(dst  , tmp  , src  , dstStride, tmpStride, srcStride);\
    OPNAME ## h264_qpel8_hv_lowpass(dst+8, tmp+8, src+8, dstStride, tmpStride, srcStride);\
}\

#define H264_MC(OPNAME, SIZE) \
static void OPNAME ## h264_qpel ## SIZE ## _mc00_c (uint8_t *dst, uint8_t *src, int stride){\
    OPNAME ## pixels ## SIZE ## _c(dst, src, stride, SIZE);\
}\
\
static void OPNAME ## h264_qpel ## SIZE ## _mc10_c(uint8_t *dst, uint8_t *src, int stride){\
    uint8_t half[SIZE*SIZE];\
    put_h264_qpel ## SIZE ## _h_lowpass(half, src, SIZE, stride);\
    OPNAME ## pixels ## SIZE ## _l2(dst, src, half, stride, stride, SIZE, SIZE);\
}\
\
static void OPNAME ## h264_qpel ## SIZE ## _mc20_c(uint8_t *dst, uint8_t *src, int stride){\
    OPNAME ## h264_qpel ## SIZE ## _h_lowpass(dst, src, stride, stride);\
}\
\
static void OPNAME ## h264_qpel ## SIZE ## _mc30_c(uint8_t *dst, uint8_t *src, int stride){\
    uint8_t half[SIZE*SIZE];\
    put_h264_qpel ## SIZE ## _h_lowpass(half, src, SIZE, stride);\
    OPNAME ## pixels ## SIZE ## _l2(dst, src+1, half, stride, stride, SIZE, SIZE);\
}\
\
static void OPNAME ## h264_qpel ## SIZE ## _mc01_c(uint8_t *dst, uint8_t *src, int stride){\
    uint8_t full[SIZE*(SIZE+5)];\
    uint8_t * const full_mid= full + SIZE*2;\
    uint8_t half[SIZE*SIZE];\
    copy_block ## SIZE (full, src - stride*2, SIZE,  stride, SIZE + 5);\
    put_h264_qpel ## SIZE ## _v_lowpass(half, full_mid, SIZE, SIZE);\
    OPNAME ## pixels ## SIZE ## _l2(dst, full_mid, half, stride, SIZE, SIZE, SIZE);\
}\
\
static void OPNAME ## h264_qpel ## SIZE ## _mc02_c(uint8_t *dst, uint8_t *src, int stride){\
    uint8_t full[SIZE*(SIZE+5)];\
    uint8_t * const full_mid= full + SIZE*2;\
    copy_block ## SIZE (full, src - stride*2, SIZE,  stride, SIZE + 5);\
    OPNAME ## h264_qpel ## SIZE ## _v_lowpass(dst, full_mid, stride, SIZE);\
}\
\
static void OPNAME ## h264_qpel ## SIZE ## _mc03_c(uint8_t *dst, uint8_t *src, int stride){\
    uint8_t full[SIZE*(SIZE+5)];\
    uint8_t * const full_mid= full + SIZE*2;\
    uint8_t half[SIZE*SIZE];\
    copy_block ## SIZE (full, src - stride*2, SIZE,  stride, SIZE + 5);\
    put_h264_qpel ## SIZE ## _v_lowpass(half, full_mid, SIZE, SIZE);\
    OPNAME ## pixels ## SIZE ## _l2(dst, full_mid+SIZE, half, stride, SIZE, SIZE, SIZE);\
}\
\
static void OPNAME ## h264_qpel ## SIZE ## _mc11_c(uint8_t *dst, uint8_t *src, int stride){\
    uint8_t full[SIZE*(SIZE+5)];\
    uint8_t * const full_mid= full + SIZE*2;\
    uint8_t halfH[SIZE*SIZE];\
    uint8_t halfV[SIZE*SIZE];\
    put_h264_qpel ## SIZE ## _h_lowpass(halfH, src, SIZE, stride);\
    copy_block ## SIZE (full, src - stride*2, SIZE,  stride, SIZE + 5);\
    put_h264_qpel ## SIZE ## _v_lowpass(halfV, full_mid, SIZE, SIZE);\
    OPNAME ## pixels ## SIZE ## _l2(dst, halfH, halfV, stride, SIZE, SIZE, SIZE);\
}\
\
static void OPNAME ## h264_qpel ## SIZE ## _mc31_c(uint8_t *dst, uint8_t *src, int stride){\
    uint8_t full[SIZE*(SIZE+5)];\
    uint8_t * const full_mid= full + SIZE*2;\
    uint8_t halfH[SIZE*SIZE];\
    uint8_t halfV[SIZE*SIZE];\
    put_h264_qpel ## SIZE ## _h_lowpass(halfH, src, SIZE, stride);\
    copy_block ## SIZE (full, src - stride*2 + 1, SIZE,  stride, SIZE + 5);\
    put_h264_qpel ## SIZE ## _v_lowpass(halfV, full_mid, SIZE, SIZE);\
    OPNAME ## pixels ## SIZE ## _l2(dst, halfH, halfV, stride, SIZE, SIZE, SIZE);\
}\
\
static void OPNAME ## h264_qpel ## SIZE ## _mc13_c(uint8_t *dst, uint8_t *src, int stride){\
    uint8_t full[SIZE*(SIZE+5)];\
    uint8_t * const full_mid= full + SIZE*2;\
    uint8_t halfH[SIZE*SIZE];\
    uint8_t halfV[SIZE*SIZE];\
    put_h264_qpel ## SIZE ## _h_lowpass(halfH, src + stride, SIZE, stride);\
    copy_block ## SIZE (full, src - stride*2, SIZE,  stride, SIZE + 5);\
    put_h264_qpel ## SIZE ## _v_lowpass(halfV, full_mid, SIZE, SIZE);\
    OPNAME ## pixels ## SIZE ## _l2(dst, halfH, halfV, stride, SIZE, SIZE, SIZE);\
}\
\
static void OPNAME ## h264_qpel ## SIZE ## _mc33_c(uint8_t *dst, uint8_t *src, int stride){\
    uint8_t full[SIZE*(SIZE+5)];\
    uint8_t * const full_mid= full + SIZE*2;\
    uint8_t halfH[SIZE*SIZE];\
    uint8_t halfV[SIZE*SIZE];\
    put_h264_qpel ## SIZE ## _h_lowpass(halfH, src + stride, SIZE, stride);\
    copy_block ## SIZE (full, src - stride*2 + 1, SIZE,  stride, SIZE + 5);\
    put_h264_qpel ## SIZE ## _v_lowpass(halfV, full_mid, SIZE, SIZE);\
    OPNAME ## pixels ## SIZE ## _l2(dst, halfH, halfV, stride, SIZE, SIZE, SIZE);\
}\
\
static void OPNAME ## h264_qpel ## SIZE ## _mc22_c(uint8_t *dst, uint8_t *src, int stride){\
    int16_t tmp[SIZE*(SIZE+5)];\
    OPNAME ## h264_qpel ## SIZE ## _hv_lowpass(dst, tmp, src, stride, SIZE, stride);\
}\
\
static void OPNAME ## h264_qpel ## SIZE ## _mc21_c(uint8_t *dst, uint8_t *src, int stride){\
    int16_t tmp[SIZE*(SIZE+5)];\
    uint8_t halfH[SIZE*SIZE];\
    uint8_t halfHV[SIZE*SIZE];\
    put_h264_qpel ## SIZE ## _h_lowpass(halfH, src, SIZE, stride);\
    put_h264_qpel ## SIZE ## _hv_lowpass(halfHV, tmp, src, SIZE, SIZE, stride);\
    OPNAME ## pixels ## SIZE ## _l2(dst, halfH, halfHV, stride, SIZE, SIZE, SIZE);\
}\
\
static void OPNAME ## h264_qpel ## SIZE ## _mc23_c(uint8_t *dst, uint8_t *src, int stride){\
    int16_t tmp[SIZE*(SIZE+5)];\
    uint8_t halfH[SIZE*SIZE];\
    uint8_t halfHV[SIZE*SIZE];\
    put_h264_qpel ## SIZE ## _h_lowpass(halfH, src + stride, SIZE, stride);\
    put_h264_qpel ## SIZE ## _hv_lowpass(halfHV, tmp, src, SIZE, SIZE, stride);\
    OPNAME ## pixels ## SIZE ## _l2(dst, halfH, halfHV, stride, SIZE, SIZE, SIZE);\
}\
\
static void OPNAME ## h264_qpel ## SIZE ## _mc12_c(uint8_t *dst, uint8_t *src, int stride){\
    uint8_t full[SIZE*(SIZE+5)];\
    uint8_t * const full_mid= full + SIZE*2;\
    int16_t tmp[SIZE*(SIZE+5)];\
    uint8_t halfV[SIZE*SIZE];\
    uint8_t halfHV[SIZE*SIZE];\
    copy_block ## SIZE (full, src - stride*2, SIZE,  stride, SIZE + 5);\
    put_h264_qpel ## SIZE ## _v_lowpass(halfV, full_mid, SIZE, SIZE);\
    put_h264_qpel ## SIZE ## _hv_lowpass(halfHV, tmp, src, SIZE, SIZE, stride);\
    OPNAME ## pixels ## SIZE ## _l2(dst, halfV, halfHV, stride, SIZE, SIZE, SIZE);\
}\
\
static void OPNAME ## h264_qpel ## SIZE ## _mc32_c(uint8_t *dst, uint8_t *src, int stride){\
    uint8_t full[SIZE*(SIZE+5)];\
    uint8_t * const full_mid= full + SIZE*2;\
    int16_t tmp[SIZE*(SIZE+5)];\
    uint8_t halfV[SIZE*SIZE];\
    uint8_t halfHV[SIZE*SIZE];\
    copy_block ## SIZE (full, src - stride*2 + 1, SIZE,  stride, SIZE + 5);\
    put_h264_qpel ## SIZE ## _v_lowpass(halfV, full_mid, SIZE, SIZE);\
    put_h264_qpel ## SIZE ## _hv_lowpass(halfHV, tmp, src, SIZE, SIZE, stride);\
    OPNAME ## pixels ## SIZE ## _l2(dst, halfV, halfHV, stride, SIZE, SIZE, SIZE);\
}\

#define op_avg(a, b)  a = (((a)+cm[((b) + 16)>>5]+1)>>1)
//#define op_avg2(a, b) a = (((a)*w1+cm[((b) + 16)>>5]*w2 + o + 64)>>7)
#define op_put(a, b)  a = cm[((b) + 16)>>5]
#define op2_avg(a, b)  a = (((a)+cm[((b) + 512)>>10]+1)>>1)
#define op2_put(a, b)  a = cm[((b) + 512)>>10]

H264_LOWPASS(put_       , op_put, op2_put)
H264_LOWPASS(avg_       , op_avg, op2_avg)
H264_MC(put_, 2)
H264_MC(put_, 4)
H264_MC(put_, 8)
H264_MC(put_, 16)
H264_MC(avg_, 4)
H264_MC(avg_, 8)
H264_MC(avg_, 16)

#undef op_avg
#undef op_put
#undef op2_avg
#undef op2_put
#endif

static void wmv2_mspel8_h_lowpass(uint8_t *dst, uint8_t *src, int dstStride, int srcStride, int h){
    uint8_t *cm = ff_cropTbl + MAX_NEG_CROP;
    int i;

    for(i=0; i<h; i++){
        dst[0]= cm[(9*(src[0] + src[1]) - (src[-1] + src[2]) + 8)>>4];
        dst[1]= cm[(9*(src[1] + src[2]) - (src[ 0] + src[3]) + 8)>>4];
        dst[2]= cm[(9*(src[2] + src[3]) - (src[ 1] + src[4]) + 8)>>4];
        dst[3]= cm[(9*(src[3] + src[4]) - (src[ 2] + src[5]) + 8)>>4];
        dst[4]= cm[(9*(src[4] + src[5]) - (src[ 3] + src[6]) + 8)>>4];
        dst[5]= cm[(9*(src[5] + src[6]) - (src[ 4] + src[7]) + 8)>>4];
        dst[6]= cm[(9*(src[6] + src[7]) - (src[ 5] + src[8]) + 8)>>4];
        dst[7]= cm[(9*(src[7] + src[8]) - (src[ 6] + src[9]) + 8)>>4];
        dst+=dstStride;
        src+=srcStride;
    }
}

#if CONFIG_CAVS_DECODER
/* AVS specific */
void ff_put_cavs_qpel8_mc00_c(uint8_t *dst, uint8_t *src, int stride) {
    put_pixels8_c(dst, src, stride, 8);
}
void ff_avg_cavs_qpel8_mc00_c(uint8_t *dst, uint8_t *src, int stride) {
    avg_pixels8_c(dst, src, stride, 8);
}
void ff_put_cavs_qpel16_mc00_c(uint8_t *dst, uint8_t *src, int stride) {
    put_pixels16_c(dst, src, stride, 16);
}
void ff_avg_cavs_qpel16_mc00_c(uint8_t *dst, uint8_t *src, int stride) {
    avg_pixels16_c(dst, src, stride, 16);
}
#endif /* CONFIG_CAVS_DECODER */

#if CONFIG_VC1_DECODER
/* VC-1 specific */
void ff_put_vc1_mspel_mc00_c(uint8_t *dst, const uint8_t *src, int stride, int rnd) {
    put_pixels8_c(dst, src, stride, 8);
}
void ff_avg_vc1_mspel_mc00_c(uint8_t *dst, const uint8_t *src, int stride, int rnd) {
    avg_pixels8_c(dst, src, stride, 8);
}
#endif /* CONFIG_VC1_DECODER */

#if CONFIG_RV40_DECODER
static void put_rv40_qpel16_mc33_c(uint8_t *dst, uint8_t *src, int stride){
    put_pixels16_xy2_c(dst, src, stride, 16);
}
static void avg_rv40_qpel16_mc33_c(uint8_t *dst, uint8_t *src, int stride){
    avg_pixels16_xy2_c(dst, src, stride, 16);
}
static void put_rv40_qpel8_mc33_c(uint8_t *dst, uint8_t *src, int stride){
    put_pixels8_xy2_c(dst, src, stride, 8);
}
static void avg_rv40_qpel8_mc33_c(uint8_t *dst, uint8_t *src, int stride){
    avg_pixels8_xy2_c(dst, src, stride, 8);
}
#endif /* CONFIG_RV40_DECODER */

static void wmv2_mspel8_v_lowpass(uint8_t *dst, uint8_t *src, int dstStride, int srcStride, int w){
    uint8_t *cm = ff_cropTbl + MAX_NEG_CROP;
    int i;

    for(i=0; i<w; i++){
        const int src_1= src[ -srcStride];
        const int src0 = src[0          ];
        const int src1 = src[  srcStride];
        const int src2 = src[2*srcStride];
        const int src3 = src[3*srcStride];
        const int src4 = src[4*srcStride];
        const int src5 = src[5*srcStride];
        const int src6 = src[6*srcStride];
        const int src7 = src[7*srcStride];
        const int src8 = src[8*srcStride];
        const int src9 = src[9*srcStride];
        dst[0*dstStride]= cm[(9*(src0 + src1) - (src_1 + src2) + 8)>>4];
        dst[1*dstStride]= cm[(9*(src1 + src2) - (src0  + src3) + 8)>>4];
        dst[2*dstStride]= cm[(9*(src2 + src3) - (src1  + src4) + 8)>>4];
        dst[3*dstStride]= cm[(9*(src3 + src4) - (src2  + src5) + 8)>>4];
        dst[4*dstStride]= cm[(9*(src4 + src5) - (src3  + src6) + 8)>>4];
        dst[5*dstStride]= cm[(9*(src5 + src6) - (src4  + src7) + 8)>>4];
        dst[6*dstStride]= cm[(9*(src6 + src7) - (src5  + src8) + 8)>>4];
        dst[7*dstStride]= cm[(9*(src7 + src8) - (src6  + src9) + 8)>>4];
        src++;
        dst++;
    }
}

static void put_mspel8_mc00_c (uint8_t *dst, uint8_t *src, int stride){
    put_pixels8_c(dst, src, stride, 8);
}

static void put_mspel8_mc10_c(uint8_t *dst, uint8_t *src, int stride){
    uint8_t half[64];
    wmv2_mspel8_h_lowpass(half, src, 8, stride, 8);
    put_pixels8_l2(dst, src, half, stride, stride, 8, 8);
}

static void put_mspel8_mc20_c(uint8_t *dst, uint8_t *src, int stride){
    wmv2_mspel8_h_lowpass(dst, src, stride, stride, 8);
}

static void put_mspel8_mc30_c(uint8_t *dst, uint8_t *src, int stride){
    uint8_t half[64];
    wmv2_mspel8_h_lowpass(half, src, 8, stride, 8);
    put_pixels8_l2(dst, src+1, half, stride, stride, 8, 8);
}

static void put_mspel8_mc02_c(uint8_t *dst, uint8_t *src, int stride){
    wmv2_mspel8_v_lowpass(dst, src, stride, stride, 8);
}

static void put_mspel8_mc12_c(uint8_t *dst, uint8_t *src, int stride){
    uint8_t halfH[88];
    uint8_t halfV[64];
    uint8_t halfHV[64];
    wmv2_mspel8_h_lowpass(halfH, src-stride, 8, stride, 11);
    wmv2_mspel8_v_lowpass(halfV, src, 8, stride, 8);
    wmv2_mspel8_v_lowpass(halfHV, halfH+8, 8, 8, 8);
    put_pixels8_l2(dst, halfV, halfHV, stride, 8, 8, 8);
}
static void put_mspel8_mc32_c(uint8_t *dst, uint8_t *src, int stride){
    uint8_t halfH[88];
    uint8_t halfV[64];
    uint8_t halfHV[64];
    wmv2_mspel8_h_lowpass(halfH, src-stride, 8, stride, 11);
    wmv2_mspel8_v_lowpass(halfV, src+1, 8, stride, 8);
    wmv2_mspel8_v_lowpass(halfHV, halfH+8, 8, 8, 8);
    put_pixels8_l2(dst, halfV, halfHV, stride, 8, 8, 8);
}
static void put_mspel8_mc22_c(uint8_t *dst, uint8_t *src, int stride){
    uint8_t halfH[88];
    wmv2_mspel8_h_lowpass(halfH, src-stride, 8, stride, 11);
    wmv2_mspel8_v_lowpass(dst, halfH+8, stride, 8, 8);
}

static void h263_v_loop_filter_c(uint8_t *src, int stride, int qscale){
    if(CONFIG_H263_DECODER || CONFIG_H263_ENCODER) {
    int x;
    const int strength= ff_h263_loop_filter_strength[qscale];

    for(x=0; x<8; x++){
        int d1, d2, ad1;
        int p0= src[x-2*stride];
        int p1= src[x-1*stride];
        int p2= src[x+0*stride];
        int p3= src[x+1*stride];
        int d = (p0 - p3 + 4*(p2 - p1)) / 8;

        if     (d<-2*strength) d1= 0;
        else if(d<-  strength) d1=-2*strength - d;
        else if(d<   strength) d1= d;
        else if(d< 2*strength) d1= 2*strength - d;
        else                   d1= 0;

        p1 += d1;
        p2 -= d1;
        if(p1&256) p1= ~(p1>>31);
        if(p2&256) p2= ~(p2>>31);

        src[x-1*stride] = p1;
        src[x+0*stride] = p2;

        ad1= FFABS(d1)>>1;

        d2= av_clip((p0-p3)/4, -ad1, ad1);

        src[x-2*stride] = p0 - d2;
        src[x+  stride] = p3 + d2;
    }
    }
}

static void h263_h_loop_filter_c(uint8_t *src, int stride, int qscale){
    if(CONFIG_H263_DECODER || CONFIG_H263_ENCODER) {
    int y;
    const int strength= ff_h263_loop_filter_strength[qscale];

    for(y=0; y<8; y++){
        int d1, d2, ad1;
        int p0= src[y*stride-2];
        int p1= src[y*stride-1];
        int p2= src[y*stride+0];
        int p3= src[y*stride+1];
        int d = (p0 - p3 + 4*(p2 - p1)) / 8;

        if     (d<-2*strength) d1= 0;
        else if(d<-  strength) d1=-2*strength - d;
        else if(d<   strength) d1= d;
        else if(d< 2*strength) d1= 2*strength - d;
        else                   d1= 0;

        p1 += d1;
        p2 -= d1;
        if(p1&256) p1= ~(p1>>31);
        if(p2&256) p2= ~(p2>>31);

        src[y*stride-1] = p1;
        src[y*stride+0] = p2;

        ad1= FFABS(d1)>>1;

        d2= av_clip((p0-p3)/4, -ad1, ad1);

        src[y*stride-2] = p0 - d2;
        src[y*stride+1] = p3 + d2;
    }
    }
}

static void h261_loop_filter_c(uint8_t *src, int stride){
    int x,y,xy,yz;
    int temp[64];

    for(x=0; x<8; x++){
        temp[x      ] = 4*src[x           ];
        temp[x + 7*8] = 4*src[x + 7*stride];
    }
    for(y=1; y<7; y++){
        for(x=0; x<8; x++){
            xy = y * stride + x;
            yz = y * 8 + x;
            temp[yz] = src[xy - stride] + 2*src[xy] + src[xy + stride];
        }
    }

    for(y=0; y<8; y++){
        src[  y*stride] = (temp[  y*8] + 2)>>2;
        src[7+y*stride] = (temp[7+y*8] + 2)>>2;
        for(x=1; x<7; x++){
            xy = y * stride + x;
            yz = y * 8 + x;
            src[xy] = (temp[yz-1] + 2*temp[yz] + temp[yz+1] + 8)>>4;
        }
    }
}

static inline int pix_abs16_c(void *v, uint8_t *pix1, uint8_t *pix2, int line_size, int h)
{
    int s, i;

    s = 0;
    for(i=0;i<h;i++) {
        s += abs(pix1[0] - pix2[0]);
        s += abs(pix1[1] - pix2[1]);
        s += abs(pix1[2] - pix2[2]);
        s += abs(pix1[3] - pix2[3]);
        s += abs(pix1[4] - pix2[4]);
        s += abs(pix1[5] - pix2[5]);
        s += abs(pix1[6] - pix2[6]);
        s += abs(pix1[7] - pix2[7]);
        s += abs(pix1[8] - pix2[8]);
        s += abs(pix1[9] - pix2[9]);
        s += abs(pix1[10] - pix2[10]);
        s += abs(pix1[11] - pix2[11]);
        s += abs(pix1[12] - pix2[12]);
        s += abs(pix1[13] - pix2[13]);
        s += abs(pix1[14] - pix2[14]);
        s += abs(pix1[15] - pix2[15]);
        pix1 += line_size;
        pix2 += line_size;
    }
    return s;
}

static int pix_abs16_x2_c(void *v, uint8_t *pix1, uint8_t *pix2, int line_size, int h)
{
    int s, i;

    s = 0;
    for(i=0;i<h;i++) {
        s += abs(pix1[0] - avg2(pix2[0], pix2[1]));
        s += abs(pix1[1] - avg2(pix2[1], pix2[2]));
        s += abs(pix1[2] - avg2(pix2[2], pix2[3]));
        s += abs(pix1[3] - avg2(pix2[3], pix2[4]));
        s += abs(pix1[4] - avg2(pix2[4], pix2[5]));
        s += abs(pix1[5] - avg2(pix2[5], pix2[6]));
        s += abs(pix1[6] - avg2(pix2[6], pix2[7]));
        s += abs(pix1[7] - avg2(pix2[7], pix2[8]));
        s += abs(pix1[8] - avg2(pix2[8], pix2[9]));
        s += abs(pix1[9] - avg2(pix2[9], pix2[10]));
        s += abs(pix1[10] - avg2(pix2[10], pix2[11]));
        s += abs(pix1[11] - avg2(pix2[11], pix2[12]));
        s += abs(pix1[12] - avg2(pix2[12], pix2[13]));
        s += abs(pix1[13] - avg2(pix2[13], pix2[14]));
        s += abs(pix1[14] - avg2(pix2[14], pix2[15]));
        s += abs(pix1[15] - avg2(pix2[15], pix2[16]));
        pix1 += line_size;
        pix2 += line_size;
    }
    return s;
}

static int pix_abs16_y2_c(void *v, uint8_t *pix1, uint8_t *pix2, int line_size, int h)
{
    int s, i;
    uint8_t *pix3 = pix2 + line_size;

    s = 0;
    for(i=0;i<h;i++) {
        s += abs(pix1[0] - avg2(pix2[0], pix3[0]));
        s += abs(pix1[1] - avg2(pix2[1], pix3[1]));
        s += abs(pix1[2] - avg2(pix2[2], pix3[2]));
        s += abs(pix1[3] - avg2(pix2[3], pix3[3]));
        s += abs(pix1[4] - avg2(pix2[4], pix3[4]));
        s += abs(pix1[5] - avg2(pix2[5], pix3[5]));
        s += abs(pix1[6] - avg2(pix2[6], pix3[6]));
        s += abs(pix1[7] - avg2(pix2[7], pix3[7]));
        s += abs(pix1[8] - avg2(pix2[8], pix3[8]));
        s += abs(pix1[9] - avg2(pix2[9], pix3[9]));
        s += abs(pix1[10] - avg2(pix2[10], pix3[10]));
        s += abs(pix1[11] - avg2(pix2[11], pix3[11]));
        s += abs(pix1[12] - avg2(pix2[12], pix3[12]));
        s += abs(pix1[13] - avg2(pix2[13], pix3[13]));
        s += abs(pix1[14] - avg2(pix2[14], pix3[14]));
        s += abs(pix1[15] - avg2(pix2[15], pix3[15]));
        pix1 += line_size;
        pix2 += line_size;
        pix3 += line_size;
    }
    return s;
}

static int pix_abs16_xy2_c(void *v, uint8_t *pix1, uint8_t *pix2, int line_size, int h)
{
    int s, i;
    uint8_t *pix3 = pix2 + line_size;

    s = 0;
    for(i=0;i<h;i++) {
        s += abs(pix1[0] - avg4(pix2[0], pix2[1], pix3[0], pix3[1]));
        s += abs(pix1[1] - avg4(pix2[1], pix2[2], pix3[1], pix3[2]));
        s += abs(pix1[2] - avg4(pix2[2], pix2[3], pix3[2], pix3[3]));
        s += abs(pix1[3] - avg4(pix2[3], pix2[4], pix3[3], pix3[4]));
        s += abs(pix1[4] - avg4(pix2[4], pix2[5], pix3[4], pix3[5]));
        s += abs(pix1[5] - avg4(pix2[5], pix2[6], pix3[5], pix3[6]));
        s += abs(pix1[6] - avg4(pix2[6], pix2[7], pix3[6], pix3[7]));
        s += abs(pix1[7] - avg4(pix2[7], pix2[8], pix3[7], pix3[8]));
        s += abs(pix1[8] - avg4(pix2[8], pix2[9], pix3[8], pix3[9]));
        s += abs(pix1[9] - avg4(pix2[9], pix2[10], pix3[9], pix3[10]));
        s += abs(pix1[10] - avg4(pix2[10], pix2[11], pix3[10], pix3[11]));
        s += abs(pix1[11] - avg4(pix2[11], pix2[12], pix3[11], pix3[12]));
        s += abs(pix1[12] - avg4(pix2[12], pix2[13], pix3[12], pix3[13]));
        s += abs(pix1[13] - avg4(pix2[13], pix2[14], pix3[13], pix3[14]));
        s += abs(pix1[14] - avg4(pix2[14], pix2[15], pix3[14], pix3[15]));
        s += abs(pix1[15] - avg4(pix2[15], pix2[16], pix3[15], pix3[16]));
        pix1 += line_size;
        pix2 += line_size;
        pix3 += line_size;
    }
    return s;
}

static inline int pix_abs8_c(void *v, uint8_t *pix1, uint8_t *pix2, int line_size, int h)
{
    int s, i;

    s = 0;
    for(i=0;i<h;i++) {
        s += abs(pix1[0] - pix2[0]);
        s += abs(pix1[1] - pix2[1]);
        s += abs(pix1[2] - pix2[2]);
        s += abs(pix1[3] - pix2[3]);
        s += abs(pix1[4] - pix2[4]);
        s += abs(pix1[5] - pix2[5]);
        s += abs(pix1[6] - pix2[6]);
        s += abs(pix1[7] - pix2[7]);
        pix1 += line_size;
        pix2 += line_size;
    }
    return s;
}

static int pix_abs8_x2_c(void *v, uint8_t *pix1, uint8_t *pix2, int line_size, int h)
{
    int s, i;

    s = 0;
    for(i=0;i<h;i++) {
        s += abs(pix1[0] - avg2(pix2[0], pix2[1]));
        s += abs(pix1[1] - avg2(pix2[1], pix2[2]));
        s += abs(pix1[2] - avg2(pix2[2], pix2[3]));
        s += abs(pix1[3] - avg2(pix2[3], pix2[4]));
        s += abs(pix1[4] - avg2(pix2[4], pix2[5]));
        s += abs(pix1[5] - avg2(pix2[5], pix2[6]));
        s += abs(pix1[6] - avg2(pix2[6], pix2[7]));
        s += abs(pix1[7] - avg2(pix2[7], pix2[8]));
        pix1 += line_size;
        pix2 += line_size;
    }
    return s;
}

static int pix_abs8_y2_c(void *v, uint8_t *pix1, uint8_t *pix2, int line_size, int h)
{
    int s, i;
    uint8_t *pix3 = pix2 + line_size;

    s = 0;
    for(i=0;i<h;i++) {
        s += abs(pix1[0] - avg2(pix2[0], pix3[0]));
        s += abs(pix1[1] - avg2(pix2[1], pix3[1]));
        s += abs(pix1[2] - avg2(pix2[2], pix3[2]));
        s += abs(pix1[3] - avg2(pix2[3], pix3[3]));
        s += abs(pix1[4] - avg2(pix2[4], pix3[4]));
        s += abs(pix1[5] - avg2(pix2[5], pix3[5]));
        s += abs(pix1[6] - avg2(pix2[6], pix3[6]));
        s += abs(pix1[7] - avg2(pix2[7], pix3[7]));
        pix1 += line_size;
        pix2 += line_size;
        pix3 += line_size;
    }
    return s;
}

static int pix_abs8_xy2_c(void *v, uint8_t *pix1, uint8_t *pix2, int line_size, int h)
{
    int s, i;
    uint8_t *pix3 = pix2 + line_size;

    s = 0;
    for(i=0;i<h;i++) {
        s += abs(pix1[0] - avg4(pix2[0], pix2[1], pix3[0], pix3[1]));
        s += abs(pix1[1] - avg4(pix2[1], pix2[2], pix3[1], pix3[2]));
        s += abs(pix1[2] - avg4(pix2[2], pix2[3], pix3[2], pix3[3]));
        s += abs(pix1[3] - avg4(pix2[3], pix2[4], pix3[3], pix3[4]));
        s += abs(pix1[4] - avg4(pix2[4], pix2[5], pix3[4], pix3[5]));
        s += abs(pix1[5] - avg4(pix2[5], pix2[6], pix3[5], pix3[6]));
        s += abs(pix1[6] - avg4(pix2[6], pix2[7], pix3[6], pix3[7]));
        s += abs(pix1[7] - avg4(pix2[7], pix2[8], pix3[7], pix3[8]));
        pix1 += line_size;
        pix2 += line_size;
        pix3 += line_size;
    }
    return s;
}

static int nsse16_c(void *v, uint8_t *s1, uint8_t *s2, int stride, int h){
    MpegEncContext *c = v;
    int score1=0;
    int score2=0;
    int x,y;

    for(y=0; y<h; y++){
        for(x=0; x<16; x++){
            score1+= (s1[x  ] - s2[x ])*(s1[x  ] - s2[x ]);
        }
        if(y+1<h){
            for(x=0; x<15; x++){
                score2+= FFABS(  s1[x  ] - s1[x  +stride]
                             - s1[x+1] + s1[x+1+stride])
                        -FFABS(  s2[x  ] - s2[x  +stride]
                             - s2[x+1] + s2[x+1+stride]);
            }
        }
        s1+= stride;
        s2+= stride;
    }

    if(c) return score1 + FFABS(score2)*c->avctx->nsse_weight;
    else  return score1 + FFABS(score2)*8;
}

static int nsse8_c(void *v, uint8_t *s1, uint8_t *s2, int stride, int h){
    MpegEncContext *c = v;
    int score1=0;
    int score2=0;
    int x,y;

    for(y=0; y<h; y++){
        for(x=0; x<8; x++){
            score1+= (s1[x  ] - s2[x ])*(s1[x  ] - s2[x ]);
        }
        if(y+1<h){
            for(x=0; x<7; x++){
                score2+= FFABS(  s1[x  ] - s1[x  +stride]
                             - s1[x+1] + s1[x+1+stride])
                        -FFABS(  s2[x  ] - s2[x  +stride]
                             - s2[x+1] + s2[x+1+stride]);
            }
        }
        s1+= stride;
        s2+= stride;
    }

    if(c) return score1 + FFABS(score2)*c->avctx->nsse_weight;
    else  return score1 + FFABS(score2)*8;
}

static int try_8x8basis_c(int16_t rem[64], int16_t weight[64], int16_t basis[64], int scale){
    int i;
    unsigned int sum=0;

    for(i=0; i<8*8; i++){
        int b= rem[i] + ((basis[i]*scale + (1<<(BASIS_SHIFT - RECON_SHIFT-1)))>>(BASIS_SHIFT - RECON_SHIFT));
        int w= weight[i];
        b>>= RECON_SHIFT;
        assert(-512<b && b<512);

        sum += (w*b)*(w*b)>>4;
    }
    return sum>>2;
}

static void add_8x8basis_c(int16_t rem[64], int16_t basis[64], int scale){
    int i;

    for(i=0; i<8*8; i++){
        rem[i] += (basis[i]*scale + (1<<(BASIS_SHIFT - RECON_SHIFT-1)))>>(BASIS_SHIFT - RECON_SHIFT);
    }
}

/**
 * permutes an 8x8 block.
 * @param block the block which will be permuted according to the given permutation vector
 * @param permutation the permutation vector
 * @param last the last non zero coefficient in scantable order, used to speed the permutation up
 * @param scantable the used scantable, this is only used to speed the permutation up, the block is not
 *                  (inverse) permutated to scantable order!
 */
void ff_block_permute(DCTELEM *block, uint8_t *permutation, const uint8_t *scantable, int last)
{
    int i;
    DCTELEM temp[64];

    if(last<=0) return;
    //if(permutation[1]==1) return; //FIXME it is ok but not clean and might fail for some permutations

    for(i=0; i<=last; i++){
        const int j= scantable[i];
        temp[j]= block[j];
        block[j]=0;
    }

    for(i=0; i<=last; i++){
        const int j= scantable[i];
        const int perm_j= permutation[j];
        block[perm_j]= temp[j];
    }
}

static int zero_cmp(void *s, uint8_t *a, uint8_t *b, int stride, int h){
    return 0;
}

void ff_set_cmp(DSPContext* c, me_cmp_func *cmp, int type){
    int i;

    memset(cmp, 0, sizeof(void*)*6);

    for(i=0; i<6; i++){
        switch(type&0xFF){
        case FF_CMP_SAD:
            cmp[i]= c->sad[i];
            break;
        case FF_CMP_SATD:
            cmp[i]= c->hadamard8_diff[i];
            break;
        case FF_CMP_SSE:
            cmp[i]= c->sse[i];
            break;
        case FF_CMP_DCT:
            cmp[i]= c->dct_sad[i];
            break;
        case FF_CMP_DCT264:
            cmp[i]= c->dct264_sad[i];
            break;
        case FF_CMP_DCTMAX:
            cmp[i]= c->dct_max[i];
            break;
        case FF_CMP_PSNR:
            cmp[i]= c->quant_psnr[i];
            break;
        case FF_CMP_BIT:
            cmp[i]= c->bit[i];
            break;
        case FF_CMP_RD:
            cmp[i]= c->rd[i];
            break;
        case FF_CMP_VSAD:
            cmp[i]= c->vsad[i];
            break;
        case FF_CMP_VSSE:
            cmp[i]= c->vsse[i];
            break;
        case FF_CMP_ZERO:
            cmp[i]= zero_cmp;
            break;
        case FF_CMP_NSSE:
            cmp[i]= c->nsse[i];
            break;
#if CONFIG_DWT
        case FF_CMP_W53:
            cmp[i]= c->w53[i];
            break;
        case FF_CMP_W97:
            cmp[i]= c->w97[i];
            break;
#endif
        default:
            av_log(NULL, AV_LOG_ERROR,"internal error in cmp function selection\n");
        }
    }
}

static void clear_block_c(DCTELEM *block)
{
    memset(block, 0, sizeof(DCTELEM)*64);
}

/**
 * memset(blocks, 0, sizeof(DCTELEM)*6*64)
 */
static void clear_blocks_c(DCTELEM *blocks)
{
    memset(blocks, 0, sizeof(DCTELEM)*6*64);
}

static void add_bytes_c(uint8_t *dst, uint8_t *src, int w){
    long i;
    for(i=0; i<=w-sizeof(long); i+=sizeof(long)){
        long a = *(long*)(src+i);
        long b = *(long*)(dst+i);
        *(long*)(dst+i) = ((a&pb_7f) + (b&pb_7f)) ^ ((a^b)&pb_80);
    }
    for(; i<w; i++)
        dst[i+0] += src[i+0];
}

static void add_bytes_l2_c(uint8_t *dst, uint8_t *src1, uint8_t *src2, int w){
    long i;
    for(i=0; i<=w-sizeof(long); i+=sizeof(long)){
        long a = *(long*)(src1+i);
        long b = *(long*)(src2+i);
        *(long*)(dst+i) = ((a&pb_7f) + (b&pb_7f)) ^ ((a^b)&pb_80);
    }
    for(; i<w; i++)
        dst[i] = src1[i]+src2[i];
}

static void diff_bytes_c(uint8_t *dst, uint8_t *src1, uint8_t *src2, int w){
    long i;
#if !HAVE_FAST_UNALIGNED
    if((long)src2 & (sizeof(long)-1)){
        for(i=0; i+7<w; i+=8){
            dst[i+0] = src1[i+0]-src2[i+0];
            dst[i+1] = src1[i+1]-src2[i+1];
            dst[i+2] = src1[i+2]-src2[i+2];
            dst[i+3] = src1[i+3]-src2[i+3];
            dst[i+4] = src1[i+4]-src2[i+4];
            dst[i+5] = src1[i+5]-src2[i+5];
            dst[i+6] = src1[i+6]-src2[i+6];
            dst[i+7] = src1[i+7]-src2[i+7];
        }
    }else
#endif
    for(i=0; i<=w-sizeof(long); i+=sizeof(long)){
        long a = *(long*)(src1+i);
        long b = *(long*)(src2+i);
        *(long*)(dst+i) = ((a|pb_80) - (b&pb_7f)) ^ ((a^b^pb_80)&pb_80);
    }
    for(; i<w; i++)
        dst[i+0] = src1[i+0]-src2[i+0];
}

static void add_hfyu_median_prediction_c(uint8_t *dst, const uint8_t *src1, const uint8_t *diff, int w, int *left, int *left_top){
    int i;
    uint8_t l, lt;

    l= *left;
    lt= *left_top;

    for(i=0; i<w; i++){
        l= mid_pred(l, src1[i], (l + src1[i] - lt)&0xFF) + diff[i];
        lt= src1[i];
        dst[i]= l;
    }

    *left= l;
    *left_top= lt;
}

static void sub_hfyu_median_prediction_c(uint8_t *dst, const uint8_t *src1, const uint8_t *src2, int w, int *left, int *left_top){
    int i;
    uint8_t l, lt;

    l= *left;
    lt= *left_top;

    for(i=0; i<w; i++){
        const int pred= mid_pred(l, src1[i], (l + src1[i] - lt)&0xFF);
        lt= src1[i];
        l= src2[i];
        dst[i]= l - pred;
    }

    *left= l;
    *left_top= lt;
}

static int add_hfyu_left_prediction_c(uint8_t *dst, const uint8_t *src, int w, int acc){
    int i;

    for(i=0; i<w-1; i++){
        acc+= src[i];
        dst[i]= acc;
        i++;
        acc+= src[i];
        dst[i]= acc;
    }

    for(; i<w; i++){
        acc+= src[i];
        dst[i]= acc;
    }

    return acc;
}

#if HAVE_BIGENDIAN
#define B 3
#define G 2
#define R 1
#define A 0
#else
#define B 0
#define G 1
#define R 2
#define A 3
#endif
static void add_hfyu_left_prediction_bgr32_c(uint8_t *dst, const uint8_t *src, int w, int *red, int *green, int *blue, int *alpha){
    int i;
    int r,g,b,a;
    r= *red;
    g= *green;
    b= *blue;
    a= *alpha;

    for(i=0; i<w; i++){
        b+= src[4*i+B];
        g+= src[4*i+G];
        r+= src[4*i+R];
        a+= src[4*i+A];

        dst[4*i+B]= b;
        dst[4*i+G]= g;
        dst[4*i+R]= r;
        dst[4*i+A]= a;
    }

    *red= r;
    *green= g;
    *blue= b;
    *alpha= a;
}
#undef B
#undef G
#undef R
#undef A

#define BUTTERFLY2(o1,o2,i1,i2) \
o1= (i1)+(i2);\
o2= (i1)-(i2);

#define BUTTERFLY1(x,y) \
{\
    int a,b;\
    a= x;\
    b= y;\
    x= a+b;\
    y= a-b;\
}

#define BUTTERFLYA(x,y) (FFABS((x)+(y)) + FFABS((x)-(y)))

static int hadamard8_diff8x8_c(/*MpegEncContext*/ void *s, uint8_t *dst, uint8_t *src, int stride, int h){
    int i;
    int temp[64];
    int sum=0;

    assert(h==8);

    for(i=0; i<8; i++){
        //FIXME try pointer walks
        BUTTERFLY2(temp[8*i+0], temp[8*i+1], src[stride*i+0]-dst[stride*i+0],src[stride*i+1]-dst[stride*i+1]);
        BUTTERFLY2(temp[8*i+2], temp[8*i+3], src[stride*i+2]-dst[stride*i+2],src[stride*i+3]-dst[stride*i+3]);
        BUTTERFLY2(temp[8*i+4], temp[8*i+5], src[stride*i+4]-dst[stride*i+4],src[stride*i+5]-dst[stride*i+5]);
        BUTTERFLY2(temp[8*i+6], temp[8*i+7], src[stride*i+6]-dst[stride*i+6],src[stride*i+7]-dst[stride*i+7]);

        BUTTERFLY1(temp[8*i+0], temp[8*i+2]);
        BUTTERFLY1(temp[8*i+1], temp[8*i+3]);
        BUTTERFLY1(temp[8*i+4], temp[8*i+6]);
        BUTTERFLY1(temp[8*i+5], temp[8*i+7]);

        BUTTERFLY1(temp[8*i+0], temp[8*i+4]);
        BUTTERFLY1(temp[8*i+1], temp[8*i+5]);
        BUTTERFLY1(temp[8*i+2], temp[8*i+6]);
        BUTTERFLY1(temp[8*i+3], temp[8*i+7]);
    }

    for(i=0; i<8; i++){
        BUTTERFLY1(temp[8*0+i], temp[8*1+i]);
        BUTTERFLY1(temp[8*2+i], temp[8*3+i]);
        BUTTERFLY1(temp[8*4+i], temp[8*5+i]);
        BUTTERFLY1(temp[8*6+i], temp[8*7+i]);

        BUTTERFLY1(temp[8*0+i], temp[8*2+i]);
        BUTTERFLY1(temp[8*1+i], temp[8*3+i]);
        BUTTERFLY1(temp[8*4+i], temp[8*6+i]);
        BUTTERFLY1(temp[8*5+i], temp[8*7+i]);

        sum +=
             BUTTERFLYA(temp[8*0+i], temp[8*4+i])
            +BUTTERFLYA(temp[8*1+i], temp[8*5+i])
            +BUTTERFLYA(temp[8*2+i], temp[8*6+i])
            +BUTTERFLYA(temp[8*3+i], temp[8*7+i]);
    }
#if 0
static int maxi=0;
if(sum>maxi){
    maxi=sum;
    printf("MAX:%d\n", maxi);
}
#endif
    return sum;
}

static int hadamard8_intra8x8_c(/*MpegEncContext*/ void *s, uint8_t *src, uint8_t *dummy, int stride, int h){
    int i;
    int temp[64];
    int sum=0;

    assert(h==8);

    for(i=0; i<8; i++){
        //FIXME try pointer walks
        BUTTERFLY2(temp[8*i+0], temp[8*i+1], src[stride*i+0],src[stride*i+1]);
        BUTTERFLY2(temp[8*i+2], temp[8*i+3], src[stride*i+2],src[stride*i+3]);
        BUTTERFLY2(temp[8*i+4], temp[8*i+5], src[stride*i+4],src[stride*i+5]);
        BUTTERFLY2(temp[8*i+6], temp[8*i+7], src[stride*i+6],src[stride*i+7]);

        BUTTERFLY1(temp[8*i+0], temp[8*i+2]);
        BUTTERFLY1(temp[8*i+1], temp[8*i+3]);
        BUTTERFLY1(temp[8*i+4], temp[8*i+6]);
        BUTTERFLY1(temp[8*i+5], temp[8*i+7]);

        BUTTERFLY1(temp[8*i+0], temp[8*i+4]);
        BUTTERFLY1(temp[8*i+1], temp[8*i+5]);
        BUTTERFLY1(temp[8*i+2], temp[8*i+6]);
        BUTTERFLY1(temp[8*i+3], temp[8*i+7]);
    }

    for(i=0; i<8; i++){
        BUTTERFLY1(temp[8*0+i], temp[8*1+i]);
        BUTTERFLY1(temp[8*2+i], temp[8*3+i]);
        BUTTERFLY1(temp[8*4+i], temp[8*5+i]);
        BUTTERFLY1(temp[8*6+i], temp[8*7+i]);

        BUTTERFLY1(temp[8*0+i], temp[8*2+i]);
        BUTTERFLY1(temp[8*1+i], temp[8*3+i]);
        BUTTERFLY1(temp[8*4+i], temp[8*6+i]);
        BUTTERFLY1(temp[8*5+i], temp[8*7+i]);

        sum +=
             BUTTERFLYA(temp[8*0+i], temp[8*4+i])
            +BUTTERFLYA(temp[8*1+i], temp[8*5+i])
            +BUTTERFLYA(temp[8*2+i], temp[8*6+i])
            +BUTTERFLYA(temp[8*3+i], temp[8*7+i]);
    }

    sum -= FFABS(temp[8*0] + temp[8*4]); // -mean

    return sum;
}

static int dct_sad8x8_c(/*MpegEncContext*/ void *c, uint8_t *src1, uint8_t *src2, int stride, int h){
    MpegEncContext * const s= (MpegEncContext *)c;
    LOCAL_ALIGNED_16(DCTELEM, temp, [64]);

    assert(h==8);

    s->dsp.diff_pixels(temp, src1, src2, stride);
    s->dsp.fdct(temp);
    return s->dsp.sum_abs_dctelem(temp);
}

#if CONFIG_GPL
#define DCT8_1D {\
    const int s07 = SRC(0) + SRC(7);\
    const int s16 = SRC(1) + SRC(6);\
    const int s25 = SRC(2) + SRC(5);\
    const int s34 = SRC(3) + SRC(4);\
    const int a0 = s07 + s34;\
    const int a1 = s16 + s25;\
    const int a2 = s07 - s34;\
    const int a3 = s16 - s25;\
    const int d07 = SRC(0) - SRC(7);\
    const int d16 = SRC(1) - SRC(6);\
    const int d25 = SRC(2) - SRC(5);\
    const int d34 = SRC(3) - SRC(4);\
    const int a4 = d16 + d25 + (d07 + (d07>>1));\
    const int a5 = d07 - d34 - (d25 + (d25>>1));\
    const int a6 = d07 + d34 - (d16 + (d16>>1));\
    const int a7 = d16 - d25 + (d34 + (d34>>1));\
    DST(0,  a0 + a1     ) ;\
    DST(1,  a4 + (a7>>2)) ;\
    DST(2,  a2 + (a3>>1)) ;\
    DST(3,  a5 + (a6>>2)) ;\
    DST(4,  a0 - a1     ) ;\
    DST(5,  a6 - (a5>>2)) ;\
    DST(6, (a2>>1) - a3 ) ;\
    DST(7, (a4>>2) - a7 ) ;\
}

static int dct264_sad8x8_c(/*MpegEncContext*/ void *c, uint8_t *src1, uint8_t *src2, int stride, int h){
    MpegEncContext * const s= (MpegEncContext *)c;
    DCTELEM dct[8][8];
    int i;
    int sum=0;

    s->dsp.diff_pixels(dct[0], src1, src2, stride);

#define SRC(x) dct[i][x]
#define DST(x,v) dct[i][x]= v
    for( i = 0; i < 8; i++ )
        DCT8_1D
#undef SRC
#undef DST

#define SRC(x) dct[x][i]
#define DST(x,v) sum += FFABS(v)
    for( i = 0; i < 8; i++ )
        DCT8_1D
#undef SRC
#undef DST
    return sum;
}
#endif

static int dct_max8x8_c(/*MpegEncContext*/ void *c, uint8_t *src1, uint8_t *src2, int stride, int h){
    MpegEncContext * const s= (MpegEncContext *)c;
    LOCAL_ALIGNED_16(DCTELEM, temp, [64]);
    int sum=0, i;

    assert(h==8);

    s->dsp.diff_pixels(temp, src1, src2, stride);
    s->dsp.fdct(temp);

    for(i=0; i<64; i++)
        sum= FFMAX(sum, FFABS(temp[i]));

    return sum;
}

static int quant_psnr8x8_c(/*MpegEncContext*/ void *c, uint8_t *src1, uint8_t *src2, int stride, int h){
    MpegEncContext * const s= (MpegEncContext *)c;
    LOCAL_ALIGNED_16(DCTELEM, temp, [64*2]);
    DCTELEM * const bak = temp+64;
    int sum=0, i;

    assert(h==8);
    s->mb_intra=0;

    s->dsp.diff_pixels(temp, src1, src2, stride);

    memcpy(bak, temp, 64*sizeof(DCTELEM));

    s->block_last_index[0/*FIXME*/]= s->fast_dct_quantize(s, temp, 0/*FIXME*/, s->qscale, &i);
    s->dct_unquantize_inter(s, temp, 0, s->qscale);
    ff_simple_idct(temp); //FIXME

    for(i=0; i<64; i++)
        sum+= (temp[i]-bak[i])*(temp[i]-bak[i]);

    return sum;
}

static int rd8x8_c(/*MpegEncContext*/ void *c, uint8_t *src1, uint8_t *src2, int stride, int h){
    MpegEncContext * const s= (MpegEncContext *)c;
    const uint8_t *scantable= s->intra_scantable.permutated;
    LOCAL_ALIGNED_16(DCTELEM, temp, [64]);
    LOCAL_ALIGNED_16(uint8_t, lsrc1, [64]);
    LOCAL_ALIGNED_16(uint8_t, lsrc2, [64]);
    int i, last, run, bits, level, distortion, start_i;
    const int esc_length= s->ac_esc_length;
    uint8_t * length;
    uint8_t * last_length;

    assert(h==8);

    copy_block8(lsrc1, src1, 8, stride, 8);
    copy_block8(lsrc2, src2, 8, stride, 8);

    s->dsp.diff_pixels(temp, lsrc1, lsrc2, 8);

    s->block_last_index[0/*FIXME*/]= last= s->fast_dct_quantize(s, temp, 0/*FIXME*/, s->qscale, &i);

    bits=0;

    if (s->mb_intra) {
        start_i = 1;
        length     = s->intra_ac_vlc_length;
        last_length= s->intra_ac_vlc_last_length;
        bits+= s->luma_dc_vlc_length[temp[0] + 256]; //FIXME chroma
    } else {
        start_i = 0;
        length     = s->inter_ac_vlc_length;
        last_length= s->inter_ac_vlc_last_length;
    }

    if(last>=start_i){
        run=0;
        for(i=start_i; i<last; i++){
            int j= scantable[i];
            level= temp[j];

            if(level){
                level+=64;
                if((level&(~127)) == 0){
                    bits+= length[UNI_AC_ENC_INDEX(run, level)];
                }else
                    bits+= esc_length;
                run=0;
            }else
                run++;
        }
        i= scantable[last];

        level= temp[i] + 64;

        assert(level - 64);

        if((level&(~127)) == 0){
            bits+= last_length[UNI_AC_ENC_INDEX(run, level)];
        }else
            bits+= esc_length;

    }

    if(last>=0){
        if(s->mb_intra)
            s->dct_unquantize_intra(s, temp, 0, s->qscale);
        else
            s->dct_unquantize_inter(s, temp, 0, s->qscale);
    }

    s->dsp.idct_add(lsrc2, 8, temp);

    distortion= s->dsp.sse[1](NULL, lsrc2, lsrc1, 8, 8);

    return distortion + ((bits*s->qscale*s->qscale*109 + 64)>>7);
}

static int bit8x8_c(/*MpegEncContext*/ void *c, uint8_t *src1, uint8_t *src2, int stride, int h){
    MpegEncContext * const s= (MpegEncContext *)c;
    const uint8_t *scantable= s->intra_scantable.permutated;
    LOCAL_ALIGNED_16(DCTELEM, temp, [64]);
    int i, last, run, bits, level, start_i;
    const int esc_length= s->ac_esc_length;
    uint8_t * length;
    uint8_t * last_length;

    assert(h==8);

    s->dsp.diff_pixels(temp, src1, src2, stride);

    s->block_last_index[0/*FIXME*/]= last= s->fast_dct_quantize(s, temp, 0/*FIXME*/, s->qscale, &i);

    bits=0;

    if (s->mb_intra) {
        start_i = 1;
        length     = s->intra_ac_vlc_length;
        last_length= s->intra_ac_vlc_last_length;
        bits+= s->luma_dc_vlc_length[temp[0] + 256]; //FIXME chroma
    } else {
        start_i = 0;
        length     = s->inter_ac_vlc_length;
        last_length= s->inter_ac_vlc_last_length;
    }

    if(last>=start_i){
        run=0;
        for(i=start_i; i<last; i++){
            int j= scantable[i];
            level= temp[j];

            if(level){
                level+=64;
                if((level&(~127)) == 0){
                    bits+= length[UNI_AC_ENC_INDEX(run, level)];
                }else
                    bits+= esc_length;
                run=0;
            }else
                run++;
        }
        i= scantable[last];

        level= temp[i] + 64;

        assert(level - 64);

        if((level&(~127)) == 0){
            bits+= last_length[UNI_AC_ENC_INDEX(run, level)];
        }else
            bits+= esc_length;
    }

    return bits;
}

#define VSAD_INTRA(size) \
static int vsad_intra##size##_c(/*MpegEncContext*/ void *c, uint8_t *s, uint8_t *dummy, int stride, int h){ \
    int score=0;                                                                                            \
    int x,y;                                                                                                \
                                                                                                            \
    for(y=1; y<h; y++){                                                                                     \
        for(x=0; x<size; x+=4){                                                                             \
            score+= FFABS(s[x  ] - s[x  +stride]) + FFABS(s[x+1] - s[x+1+stride])                           \
                   +FFABS(s[x+2] - s[x+2+stride]) + FFABS(s[x+3] - s[x+3+stride]);                          \
        }                                                                                                   \
        s+= stride;                                                                                         \
    }                                                                                                       \
                                                                                                            \
    return score;                                                                                           \
}
VSAD_INTRA(8)
VSAD_INTRA(16)

static int vsad16_c(/*MpegEncContext*/ void *c, uint8_t *s1, uint8_t *s2, int stride, int h){
    int score=0;
    int x,y;

    for(y=1; y<h; y++){
        for(x=0; x<16; x++){
            score+= FFABS(s1[x  ] - s2[x ] - s1[x  +stride] + s2[x +stride]);
        }
        s1+= stride;
        s2+= stride;
    }

    return score;
}

#define SQ(a) ((a)*(a))
#define VSSE_INTRA(size) \
static int vsse_intra##size##_c(/*MpegEncContext*/ void *c, uint8_t *s, uint8_t *dummy, int stride, int h){ \
    int score=0;                                                                                            \
    int x,y;                                                                                                \
                                                                                                            \
    for(y=1; y<h; y++){                                                                                     \
        for(x=0; x<size; x+=4){                                                                               \
            score+= SQ(s[x  ] - s[x  +stride]) + SQ(s[x+1] - s[x+1+stride])                                 \
                   +SQ(s[x+2] - s[x+2+stride]) + SQ(s[x+3] - s[x+3+stride]);                                \
        }                                                                                                   \
        s+= stride;                                                                                         \
    }                                                                                                       \
                                                                                                            \
    return score;                                                                                           \
}
VSSE_INTRA(8)
VSSE_INTRA(16)

static int vsse16_c(/*MpegEncContext*/ void *c, uint8_t *s1, uint8_t *s2, int stride, int h){
    int score=0;
    int x,y;

    for(y=1; y<h; y++){
        for(x=0; x<16; x++){
            score+= SQ(s1[x  ] - s2[x ] - s1[x  +stride] + s2[x +stride]);
        }
        s1+= stride;
        s2+= stride;
    }

    return score;
}

static int ssd_int8_vs_int16_c(const int8_t *pix1, const int16_t *pix2,
                               int size){
    int score=0;
    int i;
    for(i=0; i<size; i++)
        score += (pix1[i]-pix2[i])*(pix1[i]-pix2[i]);
    return score;
}

WRAPPER8_16_SQ(hadamard8_diff8x8_c, hadamard8_diff16_c)
WRAPPER8_16_SQ(hadamard8_intra8x8_c, hadamard8_intra16_c)
WRAPPER8_16_SQ(dct_sad8x8_c, dct_sad16_c)
#if CONFIG_GPL
WRAPPER8_16_SQ(dct264_sad8x8_c, dct264_sad16_c)
#endif
WRAPPER8_16_SQ(dct_max8x8_c, dct_max16_c)
WRAPPER8_16_SQ(quant_psnr8x8_c, quant_psnr16_c)
WRAPPER8_16_SQ(rd8x8_c, rd16_c)
WRAPPER8_16_SQ(bit8x8_c, bit16_c)

static void vector_fmul_c(float *dst, const float *src, int len){
    int i;
    for(i=0; i<len; i++)
        dst[i] *= src[i];
}

static void vector_fmul_reverse_c(float *dst, const float *src0, const float *src1, int len){
    int i;
    src1 += len-1;
    for(i=0; i<len; i++)
        dst[i] = src0[i] * src1[-i];
}

static void vector_fmul_add_c(float *dst, const float *src0, const float *src1, const float *src2, int len){
    int i;
    for(i=0; i<len; i++)
        dst[i] = src0[i] * src1[i] + src2[i];
}

void ff_vector_fmul_window_c(float *dst, const float *src0, const float *src1, const float *win, float add_bias, int len){
    int i,j;
    dst += len;
    win += len;
    src0+= len;
    for(i=-len, j=len-1; i<0; i++, j--) {
        float s0 = src0[i];
        float s1 = src1[j];
        float wi = win[i];
        float wj = win[j];
        dst[i] = s0*wj - s1*wi + add_bias;
        dst[j] = s0*wi + s1*wj + add_bias;
    }
}

static void vector_fmul_scalar_c(float *dst, const float *src, float mul,
                                 int len)
{
    int i;
    for (i = 0; i < len; i++)
        dst[i] = src[i] * mul;
}

static void vector_fmul_sv_scalar_2_c(float *dst, const float *src,
                                      const float **sv, float mul, int len)
{
    int i;
    for (i = 0; i < len; i += 2, sv++) {
        dst[i  ] = src[i  ] * sv[0][0] * mul;
        dst[i+1] = src[i+1] * sv[0][1] * mul;
    }
}

static void vector_fmul_sv_scalar_4_c(float *dst, const float *src,
                                      const float **sv, float mul, int len)
{
    int i;
    for (i = 0; i < len; i += 4, sv++) {
        dst[i  ] = src[i  ] * sv[0][0] * mul;
        dst[i+1] = src[i+1] * sv[0][1] * mul;
        dst[i+2] = src[i+2] * sv[0][2] * mul;
        dst[i+3] = src[i+3] * sv[0][3] * mul;
    }
}

static void sv_fmul_scalar_2_c(float *dst, const float **sv, float mul,
                               int len)
{
    int i;
    for (i = 0; i < len; i += 2, sv++) {
        dst[i  ] = sv[0][0] * mul;
        dst[i+1] = sv[0][1] * mul;
    }
}

static void sv_fmul_scalar_4_c(float *dst, const float **sv, float mul,
                               int len)
{
    int i;
    for (i = 0; i < len; i += 4, sv++) {
        dst[i  ] = sv[0][0] * mul;
        dst[i+1] = sv[0][1] * mul;
        dst[i+2] = sv[0][2] * mul;
        dst[i+3] = sv[0][3] * mul;
    }
}

static void butterflies_float_c(float *restrict v1, float *restrict v2,
                                int len)
{
    int i;
    for (i = 0; i < len; i++) {
        float t = v1[i] - v2[i];
        v1[i] += v2[i];
        v2[i] = t;
    }
}

static float scalarproduct_float_c(const float *v1, const float *v2, int len)
{
    float p = 0.0;
    int i;

    for (i = 0; i < len; i++)
        p += v1[i] * v2[i];

    return p;
}

static void int32_to_float_fmul_scalar_c(float *dst, const int *src, float mul, int len){
    int i;
    for(i=0; i<len; i++)
        dst[i] = src[i] * mul;
}

static inline uint32_t clipf_c_one(uint32_t a, uint32_t mini,
                   uint32_t maxi, uint32_t maxisign)
{

    if(a > mini) return mini;
    else if((a^(1<<31)) > maxisign) return maxi;
    else return a;
}

static void vector_clipf_c_opposite_sign(float *dst, const float *src, float *min, float *max, int len){
    int i;
    uint32_t mini = *(uint32_t*)min;
    uint32_t maxi = *(uint32_t*)max;
    uint32_t maxisign = maxi ^ (1<<31);
    uint32_t *dsti = (uint32_t*)dst;
    const uint32_t *srci = (const uint32_t*)src;
    for(i=0; i<len; i+=8) {
        dsti[i + 0] = clipf_c_one(srci[i + 0], mini, maxi, maxisign);
        dsti[i + 1] = clipf_c_one(srci[i + 1], mini, maxi, maxisign);
        dsti[i + 2] = clipf_c_one(srci[i + 2], mini, maxi, maxisign);
        dsti[i + 3] = clipf_c_one(srci[i + 3], mini, maxi, maxisign);
        dsti[i + 4] = clipf_c_one(srci[i + 4], mini, maxi, maxisign);
        dsti[i + 5] = clipf_c_one(srci[i + 5], mini, maxi, maxisign);
        dsti[i + 6] = clipf_c_one(srci[i + 6], mini, maxi, maxisign);
        dsti[i + 7] = clipf_c_one(srci[i + 7], mini, maxi, maxisign);
    }
}
static void vector_clipf_c(float *dst, const float *src, float min, float max, int len){
    int i;
    if(min < 0 && max > 0) {
        vector_clipf_c_opposite_sign(dst, src, &min, &max, len);
    } else {
        for(i=0; i < len; i+=8) {
            dst[i    ] = av_clipf(src[i    ], min, max);
            dst[i + 1] = av_clipf(src[i + 1], min, max);
            dst[i + 2] = av_clipf(src[i + 2], min, max);
            dst[i + 3] = av_clipf(src[i + 3], min, max);
            dst[i + 4] = av_clipf(src[i + 4], min, max);
            dst[i + 5] = av_clipf(src[i + 5], min, max);
            dst[i + 6] = av_clipf(src[i + 6], min, max);
            dst[i + 7] = av_clipf(src[i + 7], min, max);
        }
    }
}

static av_always_inline int float_to_int16_one(const float *src){
    int_fast32_t tmp = *(const int32_t*)src;
    if(tmp & 0xf0000){
        tmp = (0x43c0ffff - tmp)>>31;
        // is this faster on some gcc/cpu combinations?
//      if(tmp > 0x43c0ffff) tmp = 0xFFFF;
//      else                 tmp = 0;
    }
    return tmp - 0x8000;
}

void ff_float_to_int16_c(int16_t *dst, const float *src, long len){
    int i;
    for(i=0; i<len; i++)
        dst[i] = float_to_int16_one(src+i);
}

void ff_float_to_int16_interleave_c(int16_t *dst, const float **src, long len, int channels){
    int i,j,c;
    if(channels==2){
        for(i=0; i<len; i++){
            dst[2*i]   = float_to_int16_one(src[0]+i);
            dst[2*i+1] = float_to_int16_one(src[1]+i);
        }
    }else{
        for(c=0; c<channels; c++)
            for(i=0, j=c; i<len; i++, j+=channels)
                dst[j] = float_to_int16_one(src[c]+i);
    }
}

static int32_t scalarproduct_int16_c(int16_t * v1, int16_t * v2, int order, int shift)
{
    int res = 0;

    while (order--)
        res += (*v1++ * *v2++) >> shift;

    return res;
}

static int32_t scalarproduct_and_madd_int16_c(int16_t *v1, int16_t *v2, int16_t *v3, int order, int mul)
{
    int res = 0;
    while (order--) {
        res   += *v1 * *v2++;
        *v1++ += mul * *v3++;
    }
    return res;
}

#define W0 2048
#define W1 2841 /* 2048*sqrt (2)*cos (1*pi/16) */
#define W2 2676 /* 2048*sqrt (2)*cos (2*pi/16) */
#define W3 2408 /* 2048*sqrt (2)*cos (3*pi/16) */
#define W4 2048 /* 2048*sqrt (2)*cos (4*pi/16) */
#define W5 1609 /* 2048*sqrt (2)*cos (5*pi/16) */
#define W6 1108 /* 2048*sqrt (2)*cos (6*pi/16) */
#define W7 565  /* 2048*sqrt (2)*cos (7*pi/16) */

static void wmv2_idct_row(short * b)
{
    int s1,s2;
    int a0,a1,a2,a3,a4,a5,a6,a7;
    /*step 1*/
    a1 = W1*b[1]+W7*b[7];
    a7 = W7*b[1]-W1*b[7];
    a5 = W5*b[5]+W3*b[3];
    a3 = W3*b[5]-W5*b[3];
    a2 = W2*b[2]+W6*b[6];
    a6 = W6*b[2]-W2*b[6];
    a0 = W0*b[0]+W0*b[4];
    a4 = W0*b[0]-W0*b[4];
    /*step 2*/
    s1 = (181*(a1-a5+a7-a3)+128)>>8;//1,3,5,7,
    s2 = (181*(a1-a5-a7+a3)+128)>>8;
    /*step 3*/
    b[0] = (a0+a2+a1+a5 + (1<<7))>>8;
    b[1] = (a4+a6 +s1   + (1<<7))>>8;
    b[2] = (a4-a6 +s2   + (1<<7))>>8;
    b[3] = (a0-a2+a7+a3 + (1<<7))>>8;
    b[4] = (a0-a2-a7-a3 + (1<<7))>>8;
    b[5] = (a4-a6 -s2   + (1<<7))>>8;
    b[6] = (a4+a6 -s1   + (1<<7))>>8;
    b[7] = (a0+a2-a1-a5 + (1<<7))>>8;
}
static void wmv2_idct_col(short * b)
{
    int s1,s2;
    int a0,a1,a2,a3,a4,a5,a6,a7;
    /*step 1, with extended precision*/
    a1 = (W1*b[8*1]+W7*b[8*7] + 4)>>3;
    a7 = (W7*b[8*1]-W1*b[8*7] + 4)>>3;
    a5 = (W5*b[8*5]+W3*b[8*3] + 4)>>3;
    a3 = (W3*b[8*5]-W5*b[8*3] + 4)>>3;
    a2 = (W2*b[8*2]+W6*b[8*6] + 4)>>3;
    a6 = (W6*b[8*2]-W2*b[8*6] + 4)>>3;
    a0 = (W0*b[8*0]+W0*b[8*4]    )>>3;
    a4 = (W0*b[8*0]-W0*b[8*4]    )>>3;
    /*step 2*/
    s1 = (181*(a1-a5+a7-a3)+128)>>8;
    s2 = (181*(a1-a5-a7+a3)+128)>>8;
    /*step 3*/
    b[8*0] = (a0+a2+a1+a5 + (1<<13))>>14;
    b[8*1] = (a4+a6 +s1   + (1<<13))>>14;
    b[8*2] = (a4-a6 +s2   + (1<<13))>>14;
    b[8*3] = (a0-a2+a7+a3 + (1<<13))>>14;

    b[8*4] = (a0-a2-a7-a3 + (1<<13))>>14;
    b[8*5] = (a4-a6 -s2   + (1<<13))>>14;
    b[8*6] = (a4+a6 -s1   + (1<<13))>>14;
    b[8*7] = (a0+a2-a1-a5 + (1<<13))>>14;
}
void ff_wmv2_idct_c(short * block){
    int i;

    for(i=0;i<64;i+=8){
        wmv2_idct_row(block+i);
    }
    for(i=0;i<8;i++){
        wmv2_idct_col(block+i);
    }
}
/* XXX: those functions should be suppressed ASAP when all IDCTs are
 converted */
static void ff_wmv2_idct_put_c(uint8_t *dest, int line_size, DCTELEM *block)
{
    ff_wmv2_idct_c(block);
    put_pixels_clamped_c(block, dest, line_size);
}
static void ff_wmv2_idct_add_c(uint8_t *dest, int line_size, DCTELEM *block)
{
    ff_wmv2_idct_c(block);
    add_pixels_clamped_c(block, dest, line_size);
}
static void ff_jref_idct_put(uint8_t *dest, int line_size, DCTELEM *block)
{
    j_rev_dct (block);
    put_pixels_clamped_c(block, dest, line_size);
}
static void ff_jref_idct_add(uint8_t *dest, int line_size, DCTELEM *block)
{
    j_rev_dct (block);
    add_pixels_clamped_c(block, dest, line_size);
}

static void ff_jref_idct4_put(uint8_t *dest, int line_size, DCTELEM *block)
{
    j_rev_dct4 (block);
    put_pixels_clamped4_c(block, dest, line_size);
}
static void ff_jref_idct4_add(uint8_t *dest, int line_size, DCTELEM *block)
{
    j_rev_dct4 (block);
    add_pixels_clamped4_c(block, dest, line_size);
}

static void ff_jref_idct2_put(uint8_t *dest, int line_size, DCTELEM *block)
{
    j_rev_dct2 (block);
    put_pixels_clamped2_c(block, dest, line_size);
}
static void ff_jref_idct2_add(uint8_t *dest, int line_size, DCTELEM *block)
{
    j_rev_dct2 (block);
    add_pixels_clamped2_c(block, dest, line_size);
}

static void ff_jref_idct1_put(uint8_t *dest, int line_size, DCTELEM *block)
{
    uint8_t *cm = ff_cropTbl + MAX_NEG_CROP;

    dest[0] = cm[(block[0] + 4)>>3];
}
static void ff_jref_idct1_add(uint8_t *dest, int line_size, DCTELEM *block)
{
    uint8_t *cm = ff_cropTbl + MAX_NEG_CROP;

    dest[0] = cm[dest[0] + ((block[0] + 4)>>3)];
}

static void just_return(void *mem av_unused, int stride av_unused, int h av_unused) { return; }

/* init static data */
av_cold void dsputil_static_init(void)
{
    int i;

    for(i=0;i<256;i++) ff_cropTbl[i + MAX_NEG_CROP] = i;
    for(i=0;i<MAX_NEG_CROP;i++) {
        ff_cropTbl[i] = 0;
        ff_cropTbl[i + MAX_NEG_CROP + 256] = 255;
    }

    for(i=0;i<512;i++) {
        ff_squareTbl[i] = (i - 256) * (i - 256);
    }

    for(i=0; i<64; i++) inv_zigzag_direct16[ff_zigzag_direct[i]]= i+1;
}

int ff_check_alignment(void){
    static int did_fail=0;
    DECLARE_ALIGNED(16, int, aligned);

    if((intptr_t)&aligned & 15){
        if(!did_fail){
#if HAVE_MMX || HAVE_ALTIVEC
            av_log(NULL, AV_LOG_ERROR,
                "Compiler did not align stack variables. Libavcodec has been miscompiled\n"
                "and may be very slow or crash. This is not a bug in libavcodec,\n"
                "but in the compiler. You may try recompiling using gcc >= 4.2.\n"
                "Do not report crashes to FFmpeg developers.\n");
#endif
            did_fail=1;
        }
        return -1;
    }
    return 0;
}

av_cold void dsputil_init(DSPContext* c, AVCodecContext *avctx)
{
    int i;

    ff_check_alignment();

#if CONFIG_ENCODERS
    if(avctx->dct_algo==FF_DCT_FASTINT) {
        c->fdct = fdct_ifast;
        c->fdct248 = fdct_ifast248;
    }
    else if(avctx->dct_algo==FF_DCT_FAAN) {
        c->fdct = ff_faandct;
        c->fdct248 = ff_faandct248;
    }
    else {
        c->fdct = ff_jpeg_fdct_islow; //slow/accurate/default
        c->fdct248 = ff_fdct248_islow;
    }
#endif //CONFIG_ENCODERS

    if(avctx->lowres==1){
        if(avctx->idct_algo==FF_IDCT_INT || avctx->idct_algo==FF_IDCT_AUTO || !CONFIG_H264_DECODER){
            c->idct_put= ff_jref_idct4_put;
            c->idct_add= ff_jref_idct4_add;
        }else{
            c->idct_put= ff_h264_lowres_idct_put_c;
            c->idct_add= ff_h264_lowres_idct_add_c;
        }
        c->idct    = j_rev_dct4;
        c->idct_permutation_type= FF_NO_IDCT_PERM;
    }else if(avctx->lowres==2){
        c->idct_put= ff_jref_idct2_put;
        c->idct_add= ff_jref_idct2_add;
        c->idct    = j_rev_dct2;
        c->idct_permutation_type= FF_NO_IDCT_PERM;
    }else if(avctx->lowres==3){
        c->idct_put= ff_jref_idct1_put;
        c->idct_add= ff_jref_idct1_add;
        c->idct    = j_rev_dct1;
        c->idct_permutation_type= FF_NO_IDCT_PERM;
    }else{
        if(avctx->idct_algo==FF_IDCT_INT){
            c->idct_put= ff_jref_idct_put;
            c->idct_add= ff_jref_idct_add;
            c->idct    = j_rev_dct;
            c->idct_permutation_type= FF_LIBMPEG2_IDCT_PERM;
        }else if((CONFIG_VP3_DECODER || CONFIG_VP5_DECODER || CONFIG_VP6_DECODER ) &&
                avctx->idct_algo==FF_IDCT_VP3){
            c->idct_put= ff_vp3_idct_put_c;
            c->idct_add= ff_vp3_idct_add_c;
            c->idct    = ff_vp3_idct_c;
            c->idct_permutation_type= FF_NO_IDCT_PERM;
        }else if(avctx->idct_algo==FF_IDCT_WMV2){
            c->idct_put= ff_wmv2_idct_put_c;
            c->idct_add= ff_wmv2_idct_add_c;
            c->idct    = ff_wmv2_idct_c;
            c->idct_permutation_type= FF_NO_IDCT_PERM;
        }else if(avctx->idct_algo==FF_IDCT_FAAN){
            c->idct_put= ff_faanidct_put;
            c->idct_add= ff_faanidct_add;
            c->idct    = ff_faanidct;
            c->idct_permutation_type= FF_NO_IDCT_PERM;
        }else if(CONFIG_EATGQ_DECODER && avctx->idct_algo==FF_IDCT_EA) {
            c->idct_put= ff_ea_idct_put_c;
            c->idct_permutation_type= FF_NO_IDCT_PERM;
        }else if(CONFIG_BINK_DECODER && avctx->idct_algo==FF_IDCT_BINK) {
            c->idct     = ff_bink_idct_c;
            c->idct_add = ff_bink_idct_add_c;
            c->idct_put = ff_bink_idct_put_c;
            c->idct_permutation_type = FF_NO_IDCT_PERM;
        }else{ //accurate/default
            c->idct_put= ff_simple_idct_put;
            c->idct_add= ff_simple_idct_add;
            c->idct    = ff_simple_idct;
            c->idct_permutation_type= FF_NO_IDCT_PERM;
        }
    }

    c->get_pixels = get_pixels_c;
    c->diff_pixels = diff_pixels_c;
    c->put_pixels_clamped = put_pixels_clamped_c;
    c->put_signed_pixels_clamped = put_signed_pixels_clamped_c;
    c->put_pixels_nonclamped = put_pixels_nonclamped_c;
    c->add_pixels_clamped = add_pixels_clamped_c;
    c->add_pixels8 = add_pixels8_c;
    c->add_pixels4 = add_pixels4_c;
    c->sum_abs_dctelem = sum_abs_dctelem_c;
    c->gmc1 = gmc1_c;
    c->gmc = ff_gmc_c;
    c->clear_block = clear_block_c;
    c->clear_blocks = clear_blocks_c;
    c->pix_sum = pix_sum_c;
    c->pix_norm1 = pix_norm1_c;

    c->fill_block_tab[0] = fill_block16_c;
    c->fill_block_tab[1] = fill_block8_c;
    c->scale_block = scale_block_c;

    /* TODO [0] 16  [1] 8 */
    c->pix_abs[0][0] = pix_abs16_c;
    c->pix_abs[0][1] = pix_abs16_x2_c;
    c->pix_abs[0][2] = pix_abs16_y2_c;
    c->pix_abs[0][3] = pix_abs16_xy2_c;
    c->pix_abs[1][0] = pix_abs8_c;
    c->pix_abs[1][1] = pix_abs8_x2_c;
    c->pix_abs[1][2] = pix_abs8_y2_c;
    c->pix_abs[1][3] = pix_abs8_xy2_c;

#define dspfunc(PFX, IDX, NUM) \
    c->PFX ## _pixels_tab[IDX][0] = PFX ## _pixels ## NUM ## _c;     \
    c->PFX ## _pixels_tab[IDX][1] = PFX ## _pixels ## NUM ## _x2_c;  \
    c->PFX ## _pixels_tab[IDX][2] = PFX ## _pixels ## NUM ## _y2_c;  \
    c->PFX ## _pixels_tab[IDX][3] = PFX ## _pixels ## NUM ## _xy2_c

    dspfunc(put, 0, 16);
    dspfunc(put_no_rnd, 0, 16);
    dspfunc(put, 1, 8);
    dspfunc(put_no_rnd, 1, 8);
    dspfunc(put, 2, 4);
    dspfunc(put, 3, 2);

    dspfunc(avg, 0, 16);
    dspfunc(avg_no_rnd, 0, 16);
    dspfunc(avg, 1, 8);
    dspfunc(avg_no_rnd, 1, 8);
    dspfunc(avg, 2, 4);
    dspfunc(avg, 3, 2);
#undef dspfunc

    c->put_no_rnd_pixels_l2[0]= put_no_rnd_pixels16_l2_c;
    c->put_no_rnd_pixels_l2[1]= put_no_rnd_pixels8_l2_c;

    c->put_tpel_pixels_tab[ 0] = put_tpel_pixels_mc00_c;
    c->put_tpel_pixels_tab[ 1] = put_tpel_pixels_mc10_c;
    c->put_tpel_pixels_tab[ 2] = put_tpel_pixels_mc20_c;
    c->put_tpel_pixels_tab[ 4] = put_tpel_pixels_mc01_c;
    c->put_tpel_pixels_tab[ 5] = put_tpel_pixels_mc11_c;
    c->put_tpel_pixels_tab[ 6] = put_tpel_pixels_mc21_c;
    c->put_tpel_pixels_tab[ 8] = put_tpel_pixels_mc02_c;
    c->put_tpel_pixels_tab[ 9] = put_tpel_pixels_mc12_c;
    c->put_tpel_pixels_tab[10] = put_tpel_pixels_mc22_c;

    c->avg_tpel_pixels_tab[ 0] = avg_tpel_pixels_mc00_c;
    c->avg_tpel_pixels_tab[ 1] = avg_tpel_pixels_mc10_c;
    c->avg_tpel_pixels_tab[ 2] = avg_tpel_pixels_mc20_c;
    c->avg_tpel_pixels_tab[ 4] = avg_tpel_pixels_mc01_c;
    c->avg_tpel_pixels_tab[ 5] = avg_tpel_pixels_mc11_c;
    c->avg_tpel_pixels_tab[ 6] = avg_tpel_pixels_mc21_c;
    c->avg_tpel_pixels_tab[ 8] = avg_tpel_pixels_mc02_c;
    c->avg_tpel_pixels_tab[ 9] = avg_tpel_pixels_mc12_c;
    c->avg_tpel_pixels_tab[10] = avg_tpel_pixels_mc22_c;

#define dspfunc(PFX, IDX, NUM) \
    c->PFX ## _pixels_tab[IDX][ 0] = PFX ## NUM ## _mc00_c; \
    c->PFX ## _pixels_tab[IDX][ 1] = PFX ## NUM ## _mc10_c; \
    c->PFX ## _pixels_tab[IDX][ 2] = PFX ## NUM ## _mc20_c; \
    c->PFX ## _pixels_tab[IDX][ 3] = PFX ## NUM ## _mc30_c; \
    c->PFX ## _pixels_tab[IDX][ 4] = PFX ## NUM ## _mc01_c; \
    c->PFX ## _pixels_tab[IDX][ 5] = PFX ## NUM ## _mc11_c; \
    c->PFX ## _pixels_tab[IDX][ 6] = PFX ## NUM ## _mc21_c; \
    c->PFX ## _pixels_tab[IDX][ 7] = PFX ## NUM ## _mc31_c; \
    c->PFX ## _pixels_tab[IDX][ 8] = PFX ## NUM ## _mc02_c; \
    c->PFX ## _pixels_tab[IDX][ 9] = PFX ## NUM ## _mc12_c; \
    c->PFX ## _pixels_tab[IDX][10] = PFX ## NUM ## _mc22_c; \
    c->PFX ## _pixels_tab[IDX][11] = PFX ## NUM ## _mc32_c; \
    c->PFX ## _pixels_tab[IDX][12] = PFX ## NUM ## _mc03_c; \
    c->PFX ## _pixels_tab[IDX][13] = PFX ## NUM ## _mc13_c; \
    c->PFX ## _pixels_tab[IDX][14] = PFX ## NUM ## _mc23_c; \
    c->PFX ## _pixels_tab[IDX][15] = PFX ## NUM ## _mc33_c

    dspfunc(put_qpel, 0, 16);
    dspfunc(put_no_rnd_qpel, 0, 16);

    dspfunc(avg_qpel, 0, 16);
    /* dspfunc(avg_no_rnd_qpel, 0, 16); */

    dspfunc(put_qpel, 1, 8);
    dspfunc(put_no_rnd_qpel, 1, 8);

    dspfunc(avg_qpel, 1, 8);
    /* dspfunc(avg_no_rnd_qpel, 1, 8); */

    dspfunc(put_h264_qpel, 0, 16);
    dspfunc(put_h264_qpel, 1, 8);
    dspfunc(put_h264_qpel, 2, 4);
    dspfunc(put_h264_qpel, 3, 2);
    dspfunc(avg_h264_qpel, 0, 16);
    dspfunc(avg_h264_qpel, 1, 8);
    dspfunc(avg_h264_qpel, 2, 4);

#undef dspfunc
    c->put_h264_chroma_pixels_tab[0]= put_h264_chroma_mc8_c;
    c->put_h264_chroma_pixels_tab[1]= put_h264_chroma_mc4_c;
    c->put_h264_chroma_pixels_tab[2]= put_h264_chroma_mc2_c;
    c->avg_h264_chroma_pixels_tab[0]= avg_h264_chroma_mc8_c;
    c->avg_h264_chroma_pixels_tab[1]= avg_h264_chroma_mc4_c;
    c->avg_h264_chroma_pixels_tab[2]= avg_h264_chroma_mc2_c;
    c->put_no_rnd_vc1_chroma_pixels_tab[0]= put_no_rnd_vc1_chroma_mc8_c;
    c->avg_no_rnd_vc1_chroma_pixels_tab[0]= avg_no_rnd_vc1_chroma_mc8_c;

    c->draw_edges = draw_edges_c;

#if CONFIG_CAVS_DECODER
    ff_cavsdsp_init(c,avctx);
#endif

#if CONFIG_MLP_DECODER || CONFIG_TRUEHD_DECODER
    ff_mlp_init(c, avctx);
#endif
#if CONFIG_VC1_DECODER
    ff_vc1dsp_init(c,avctx);
#endif
#if CONFIG_WMV2_DECODER || CONFIG_VC1_DECODER
    ff_intrax8dsp_init(c,avctx);
#endif
#if CONFIG_RV30_DECODER
    ff_rv30dsp_init(c,avctx);
#endif
#if CONFIG_RV40_DECODER
    ff_rv40dsp_init(c,avctx);
    c->put_rv40_qpel_pixels_tab[0][15] = put_rv40_qpel16_mc33_c;
    c->avg_rv40_qpel_pixels_tab[0][15] = avg_rv40_qpel16_mc33_c;
    c->put_rv40_qpel_pixels_tab[1][15] = put_rv40_qpel8_mc33_c;
    c->avg_rv40_qpel_pixels_tab[1][15] = avg_rv40_qpel8_mc33_c;
#endif

    c->put_mspel_pixels_tab[0]= put_mspel8_mc00_c;
    c->put_mspel_pixels_tab[1]= put_mspel8_mc10_c;
    c->put_mspel_pixels_tab[2]= put_mspel8_mc20_c;
    c->put_mspel_pixels_tab[3]= put_mspel8_mc30_c;
    c->put_mspel_pixels_tab[4]= put_mspel8_mc02_c;
    c->put_mspel_pixels_tab[5]= put_mspel8_mc12_c;
    c->put_mspel_pixels_tab[6]= put_mspel8_mc22_c;
    c->put_mspel_pixels_tab[7]= put_mspel8_mc32_c;

#define SET_CMP_FUNC(name) \
    c->name[0]= name ## 16_c;\
    c->name[1]= name ## 8x8_c;

    SET_CMP_FUNC(hadamard8_diff)
    c->hadamard8_diff[4]= hadamard8_intra16_c;
    c->hadamard8_diff[5]= hadamard8_intra8x8_c;
    SET_CMP_FUNC(dct_sad)
    SET_CMP_FUNC(dct_max)
#if CONFIG_GPL
    SET_CMP_FUNC(dct264_sad)
#endif
    c->sad[0]= pix_abs16_c;
    c->sad[1]= pix_abs8_c;
    c->sse[0]= sse16_c;
    c->sse[1]= sse8_c;
    c->sse[2]= sse4_c;
    SET_CMP_FUNC(quant_psnr)
    SET_CMP_FUNC(rd)
    SET_CMP_FUNC(bit)
    c->vsad[0]= vsad16_c;
    c->vsad[4]= vsad_intra16_c;
    c->vsad[5]= vsad_intra8_c;
    c->vsse[0]= vsse16_c;
    c->vsse[4]= vsse_intra16_c;
    c->vsse[5]= vsse_intra8_c;
    c->nsse[0]= nsse16_c;
    c->nsse[1]= nsse8_c;
#if CONFIG_DWT
    ff_dsputil_init_dwt(c);
#endif

    c->ssd_int8_vs_int16 = ssd_int8_vs_int16_c;

    c->add_bytes= add_bytes_c;
    c->add_bytes_l2= add_bytes_l2_c;
    c->diff_bytes= diff_bytes_c;
    c->add_hfyu_median_prediction= add_hfyu_median_prediction_c;
    c->sub_hfyu_median_prediction= sub_hfyu_median_prediction_c;
    c->add_hfyu_left_prediction  = add_hfyu_left_prediction_c;
    c->add_hfyu_left_prediction_bgr32 = add_hfyu_left_prediction_bgr32_c;
    c->bswap_buf= bswap_buf;
#if CONFIG_PNG_DECODER
    c->add_png_paeth_prediction= ff_add_png_paeth_prediction;
#endif

    if (CONFIG_H263_DECODER || CONFIG_H263_ENCODER) {
        c->h263_h_loop_filter= h263_h_loop_filter_c;
        c->h263_v_loop_filter= h263_v_loop_filter_c;
    }

    if (CONFIG_VP3_DECODER) {
        c->vp3_h_loop_filter= ff_vp3_h_loop_filter_c;
        c->vp3_v_loop_filter= ff_vp3_v_loop_filter_c;
        c->vp3_idct_dc_add= ff_vp3_idct_dc_add_c;
    }
    if (CONFIG_VP6_DECODER) {
        c->vp6_filter_diag4= ff_vp6_filter_diag4_c;
    }

    c->h261_loop_filter= h261_loop_filter_c;

    c->try_8x8basis= try_8x8basis_c;
    c->add_8x8basis= add_8x8basis_c;

#if CONFIG_VORBIS_DECODER
    c->vorbis_inverse_coupling = vorbis_inverse_coupling;
#endif
#if CONFIG_AC3_DECODER
    c->ac3_downmix = ff_ac3_downmix_c;
#endif
#if CONFIG_LPC
    c->lpc_compute_autocorr = ff_lpc_compute_autocorr;
#endif
    c->vector_fmul = vector_fmul_c;
    c->vector_fmul_reverse = vector_fmul_reverse_c;
    c->vector_fmul_add = vector_fmul_add_c;
    c->vector_fmul_window = ff_vector_fmul_window_c;
    c->int32_to_float_fmul_scalar = int32_to_float_fmul_scalar_c;
    c->vector_clipf = vector_clipf_c;
    c->float_to_int16 = ff_float_to_int16_c;
    c->float_to_int16_interleave = ff_float_to_int16_interleave_c;
    c->scalarproduct_int16 = scalarproduct_int16_c;
    c->scalarproduct_and_madd_int16 = scalarproduct_and_madd_int16_c;
    c->scalarproduct_float = scalarproduct_float_c;
    c->butterflies_float = butterflies_float_c;
    c->vector_fmul_scalar = vector_fmul_scalar_c;

    c->vector_fmul_sv_scalar[0] = vector_fmul_sv_scalar_2_c;
    c->vector_fmul_sv_scalar[1] = vector_fmul_sv_scalar_4_c;

    c->sv_fmul_scalar[0] = sv_fmul_scalar_2_c;
    c->sv_fmul_scalar[1] = sv_fmul_scalar_4_c;

    c->shrink[0]= ff_img_copy_plane;
    c->shrink[1]= ff_shrink22;
    c->shrink[2]= ff_shrink44;
    c->shrink[3]= ff_shrink88;

    c->prefetch= just_return;

    memset(c->put_2tap_qpel_pixels_tab, 0, sizeof(c->put_2tap_qpel_pixels_tab));
    memset(c->avg_2tap_qpel_pixels_tab, 0, sizeof(c->avg_2tap_qpel_pixels_tab));

    if (HAVE_MMX)        dsputil_init_mmx   (c, avctx);
    if (ARCH_ARM)        dsputil_init_arm   (c, avctx);
    if (CONFIG_MLIB)     dsputil_init_mlib  (c, avctx);
    if (HAVE_VIS)        dsputil_init_vis   (c, avctx);
    if (ARCH_ALPHA)      dsputil_init_alpha (c, avctx);
    if (ARCH_PPC)        dsputil_init_ppc   (c, avctx);
    if (HAVE_MMI)        dsputil_init_mmi   (c, avctx);
    if (ARCH_SH4)        dsputil_init_sh4   (c, avctx);
    if (ARCH_BFIN)       dsputil_init_bfin  (c, avctx);

    for(i=0; i<64; i++){
        if(!c->put_2tap_qpel_pixels_tab[0][i])
            c->put_2tap_qpel_pixels_tab[0][i]= c->put_h264_qpel_pixels_tab[0][i];
        if(!c->avg_2tap_qpel_pixels_tab[0][i])
            c->avg_2tap_qpel_pixels_tab[0][i]= c->avg_h264_qpel_pixels_tab[0][i];
    }

    switch(c->idct_permutation_type){
    case FF_NO_IDCT_PERM:
        for(i=0; i<64; i++)
            c->idct_permutation[i]= i;
        break;
    case FF_LIBMPEG2_IDCT_PERM:
        for(i=0; i<64; i++)
            c->idct_permutation[i]= (i & 0x38) | ((i & 6) >> 1) | ((i & 1) << 2);
        break;
    case FF_SIMPLE_IDCT_PERM:
        for(i=0; i<64; i++)
            c->idct_permutation[i]= simple_mmx_permutation[i];
        break;
    case FF_TRANSPOSE_IDCT_PERM:
        for(i=0; i<64; i++)
            c->idct_permutation[i]= ((i&7)<<3) | (i>>3);
        break;
    case FF_PARTTRANS_IDCT_PERM:
        for(i=0; i<64; i++)
            c->idct_permutation[i]= (i&0x24) | ((i&3)<<3) | ((i>>3)&3);
        break;
    case FF_SSE2_IDCT_PERM:
        for(i=0; i<64; i++)
            c->idct_permutation[i]= (i&0x38) | idct_sse2_row_perm[i&7];
        break;
    default:
        av_log(avctx, AV_LOG_ERROR, "Internal error, IDCT permutation not set\n");
    }
}
<|MERGE_RESOLUTION|>--- conflicted
+++ resolved
@@ -35,31 +35,10 @@
 #include "mathops.h"
 #include "mpegvideo.h"
 #include "config.h"
-<<<<<<< HEAD
-
-/* snow.c */
-void ff_spatial_dwt(int *buffer, int width, int height, int stride, int type, int decomposition_count);
-
-/* vorbis.c */
-void vorbis_inverse_coupling(float *mag, float *ang, int blocksize);
-
-/* ac3dec.c */
-void ff_ac3_downmix_c(float (*samples)[256], float (*matrix)[2], int out_ch, int in_ch, int len);
-
-/* lpc.c */
-void ff_lpc_compute_autocorr(const int32_t *data, const double *window, int len, int lag, double *autoc);
-
-/* pngdec.c */
-void ff_add_png_paeth_prediction(uint8_t *dst, uint8_t *src, uint8_t *top, int w, int bpp);
-
-/* eaidct.c */
-void ff_ea_idct_put_c(uint8_t *dest, int linesize, DCTELEM *block);
-=======
 #include "lpc.h"
 #include "ac3dec.h"
 #include "vorbis.h"
 #include "png.h"
->>>>>>> 7856ef41
 
 uint8_t ff_cropTbl[256 + 2 * MAX_NEG_CROP] = {0, };
 uint32_t ff_squareTbl[512] = {0, };
