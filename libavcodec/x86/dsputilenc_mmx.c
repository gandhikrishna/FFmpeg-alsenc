--- conflicted
+++ resolved
@@ -1348,13 +1348,6 @@
 #endif //HAVE_SSSE3
 
 
-<<<<<<< HEAD
-void ff_lpc_compute_autocorr_sse2(const int32_t *data, double *window, int len,
-                                  int lag, double *autoc);
-
-
-=======
->>>>>>> 7856ef41
 void dsputilenc_init_mmx(DSPContext* c, AVCodecContext *avctx)
 {
     if (mm_flags & FF_MM_MMX) {
