/*
 * MPEG-4 Audio common code
 * Copyright (c) 2008 Baptiste Coudurier <baptiste.coudurier@free.fr>
 * Copyright (c) 2009 Alex Converse <alex.converse@gmail.com>
 *
 * This file is part of FFmpeg.
 *
 * FFmpeg is free software; you can redistribute it and/or
 * modify it under the terms of the GNU Lesser General Public
 * License as published by the Free Software Foundation; either
 * version 2.1 of the License, or (at your option) any later version.
 *
 * FFmpeg is distributed in the hope that it will be useful,
 * but WITHOUT ANY WARRANTY; without even the implied warranty of
 * MERCHANTABILITY or FITNESS FOR A PARTICULAR PURPOSE.  See the GNU
 * Lesser General Public License for more details.
 *
 * You should have received a copy of the GNU Lesser General Public
 * License along with FFmpeg; if not, write to the Free Software
 * Foundation, Inc., 51 Franklin Street, Fifth Floor, Boston, MA 02110-1301 USA
 */

#include "get_bits.h"
#include "put_bits.h"
#include "mpeg4audio.h"

/**
 * Parse MPEG-4 audio configuration for ALS object type.
 * @param[in] gb       bit reader context
 * @param[in] c        MPEG4AudioConfig structure to fill
 * @return on success 0 is returned, otherwise a value < 0
 */
static int parse_config_ALS(GetBitContext *gb, MPEG4AudioConfig *c)
{
    if (get_bits_left(gb) < 112)
        return -1;

    if (get_bits_long(gb, 32) != MKBETAG('A','L','S','\0'))
        return -1;

    // override AudioSpecificConfig channel configuration and sample rate
    // which are buggy in old ALS conformance files
    c->sample_rate = get_bits_long(gb, 32);

    // skip number of samples
    skip_bits_long(gb, 32);

    // read number of channels
    c->chan_config = 0;
    c->channels    = get_bits(gb, 16) + 1;

    return 0;
}

const int ff_mpeg4audio_sample_rates[16] = {
    96000, 88200, 64000, 48000, 44100, 32000,
    24000, 22050, 16000, 12000, 11025, 8000, 7350
};

const uint8_t ff_mpeg4audio_channels[8] = {
    0, 1, 2, 3, 4, 5, 6, 8
};

static inline int get_object_type(GetBitContext *gb)
{
    int object_type = get_bits(gb, 5);
    if (object_type == AOT_ESCAPE)
        object_type = 32 + get_bits(gb, 6);
    return object_type;
}

static inline int get_sample_rate(GetBitContext *gb, int *index)
{
    *index = get_bits(gb, 4);
    return *index == 0x0f ? get_bits(gb, 24) :
        ff_mpeg4audio_sample_rates[*index];
}

/**
 * Parse basic information from ALSSpecificConfig for MPEG-4 ALS audio.
 */
static int get_als_config(MPEG4AudioConfig *c, GetBitContext *gb)
{
    int res, fp;

    align_get_bits(gb);

    if (gb->size_in_bits - get_bits_count(gb) < 119)
        return -1;

    /* Earlier versions of the reference software, as well as the
       conformance tests, add 24 padding bits before the start of the
       ALSSpecificConfig.  However, recent versions of the reference software
       do not add these padding bits. */
    if (show_bits_long(gb, 24) != 0x414C53) {
        skip_bits_long(gb, 24);
        if (gb->size_in_bits - get_bits_count(gb) < 119)
            return -1;
    }

    skip_bits_long(gb, 32);                         // skip als id
    c->sample_rate = get_bits_long(gb, 32);         // sample rate
    skip_bits_long(gb, 32);                         // skip number of samples
    c->absolute_channels = get_bits(gb, 16) + 1;    // number of channels
    skip_bits(gb, 3);                               // skip original file type
    res = get_bits(gb, 3);                          // resolution
    fp  = get_bits(gb, 1);                          // floating-point flag

    if (fp)
        c->bits_per_sample = 32;
    else
        c->bits_per_sample = (res+1) << 3;

    return 0;
}

int ff_mpeg4audio_get_config(MPEG4AudioConfig *c, const uint8_t *buf, int buf_size)
{
    GetBitContext gb;
    int specific_config_bitindex;

    init_get_bits(&gb, buf, buf_size*8);
    c->object_type = get_object_type(&gb);
    c->sample_rate = get_sample_rate(&gb, &c->sampling_index);
    c->chan_config = get_bits(&gb, 4);
<<<<<<< HEAD
    if (c->chan_config < FF_ARRAY_ELEMS(ff_mpeg4audio_channels))
        c->channels = ff_mpeg4audio_channels[c->chan_config];
=======
    c->absolute_channels = 0;
    c->bits_per_sample   = 0;
>>>>>>> 82d8d710
    c->sbr = -1;
    if (c->object_type == AOT_SBR) {
        c->ext_object_type = c->object_type;
        c->sbr = 1;
        c->ext_sample_rate = get_sample_rate(&gb, &c->ext_sampling_index);
        c->object_type = get_object_type(&gb);
        if (c->object_type == AOT_ER_BSAC)
            c->ext_chan_config = get_bits(&gb, 4);
    } else {
        c->ext_object_type = AOT_NULL;
        c->ext_sample_rate = 0;
    }
    specific_config_bitindex = get_bits_count(&gb);

    if (c->object_type == AOT_ALS) {
<<<<<<< HEAD
        skip_bits(&gb, 5);
        if (show_bits_long(&gb, 24) != MKBETAG('\0','A','L','S'))
            skip_bits_long(&gb, 24);

        specific_config_bitindex = get_bits_count(&gb);

        if (parse_config_ALS(&gb, c))
=======
        if (get_als_config(c, &gb))
>>>>>>> 82d8d710
            return -1;
    }

    if (c->ext_object_type != AOT_SBR) {
<<<<<<< HEAD
        int bits_left = buf_size*8 - get_bits_count(&gb);
=======
        int bits_left = gb.size_in_bits - get_bits_count(&gb);
>>>>>>> 82d8d710
        for (; bits_left > 15; bits_left--) {
            if (show_bits(&gb, 11) == 0x2b7) { // sync extension
                get_bits(&gb, 11);
                c->ext_object_type = get_object_type(&gb);
                if (c->ext_object_type == AOT_SBR && (c->sbr = get_bits1(&gb)) == 1)
                    c->ext_sample_rate = get_sample_rate(&gb, &c->ext_sampling_index);
                break;
            } else
                get_bits1(&gb); // skip 1 bit
        }
    }
    return specific_config_bitindex;
}

static av_always_inline unsigned int copy_bits(PutBitContext *pb,
                                               GetBitContext *gb,
                                               int bits)
{
    unsigned int el = get_bits(gb, bits);
    put_bits(pb, bits, el);
    return el;
}

int ff_copy_pce_data(PutBitContext *pb, GetBitContext *gb)
{
    int five_bit_ch, four_bit_ch, comment_size, bits;
    int offset = put_bits_count(pb);

    copy_bits(pb, gb, 10);                  //Tag, Object Type, Frequency
    five_bit_ch  = copy_bits(pb, gb, 4);    //Front
    five_bit_ch += copy_bits(pb, gb, 4);    //Side
    five_bit_ch += copy_bits(pb, gb, 4);    //Back
    four_bit_ch  = copy_bits(pb, gb, 2);    //LFE
    four_bit_ch += copy_bits(pb, gb, 3);    //Data
    five_bit_ch += copy_bits(pb, gb, 4);    //Coupling
    if (copy_bits(pb, gb, 1))               //Mono Mixdown
        copy_bits(pb, gb, 4);
    if (copy_bits(pb, gb, 1))               //Stereo Mixdown
        copy_bits(pb, gb, 4);
    if (copy_bits(pb, gb, 1))               //Matrix Mixdown
        copy_bits(pb, gb, 3);
    for (bits = five_bit_ch*5+four_bit_ch*4; bits > 16; bits -= 16)
        copy_bits(pb, gb, 16);
    if (bits)
        copy_bits(pb, gb, bits);
    align_put_bits(pb);
    align_get_bits(gb);
    comment_size = copy_bits(pb, gb, 8);
    for (; comment_size > 0; comment_size--)
        copy_bits(pb, gb, 8);

    return put_bits_count(pb) - offset;
}<|MERGE_RESOLUTION|>--- conflicted
+++ resolved
@@ -123,13 +123,8 @@
     c->object_type = get_object_type(&gb);
     c->sample_rate = get_sample_rate(&gb, &c->sampling_index);
     c->chan_config = get_bits(&gb, 4);
-<<<<<<< HEAD
     if (c->chan_config < FF_ARRAY_ELEMS(ff_mpeg4audio_channels))
         c->channels = ff_mpeg4audio_channels[c->chan_config];
-=======
-    c->absolute_channels = 0;
-    c->bits_per_sample   = 0;
->>>>>>> 82d8d710
     c->sbr = -1;
     if (c->object_type == AOT_SBR) {
         c->ext_object_type = c->object_type;
@@ -145,7 +140,6 @@
     specific_config_bitindex = get_bits_count(&gb);
 
     if (c->object_type == AOT_ALS) {
-<<<<<<< HEAD
         skip_bits(&gb, 5);
         if (show_bits_long(&gb, 24) != MKBETAG('\0','A','L','S'))
             skip_bits_long(&gb, 24);
@@ -153,18 +147,11 @@
         specific_config_bitindex = get_bits_count(&gb);
 
         if (parse_config_ALS(&gb, c))
-=======
-        if (get_als_config(c, &gb))
->>>>>>> 82d8d710
             return -1;
     }
 
     if (c->ext_object_type != AOT_SBR) {
-<<<<<<< HEAD
         int bits_left = buf_size*8 - get_bits_count(&gb);
-=======
-        int bits_left = gb.size_in_bits - get_bits_count(&gb);
->>>>>>> 82d8d710
         for (; bits_left > 15; bits_left--) {
             if (show_bits(&gb, 11) == 0x2b7) { // sync extension
                 get_bits(&gb, 11);
