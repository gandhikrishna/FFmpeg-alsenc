--- conflicted
+++ resolved
@@ -26,28 +26,16 @@
 #include "dsputil.h"
 #include "golomb.h"
 #include "lpc.h"
-<<<<<<< HEAD
 
 #include "flacenc.h"
-
-#define FLAC_MAX_CH  8
-#define FLAC_MIN_BLOCKSIZE  16
-#define FLAC_MAX_BLOCKSIZE  65535
-=======
 #include "flac.h"
 #include "flacdata.h"
->>>>>>> d413ee75
 
 #define FLAC_SUBFRAME_CONSTANT  0
 #define FLAC_SUBFRAME_VERBATIM  1
 #define FLAC_SUBFRAME_FIXED     8
 #define FLAC_SUBFRAME_LPC      32
 
-<<<<<<< HEAD
-#define FLAC_STREAMINFO_SIZE  34
-
-=======
->>>>>>> d413ee75
 #define MAX_FIXED_ORDER     4
 #define MAX_PARTITION_ORDER 8
 #define MAX_PARTITIONS     (1 << MAX_PARTITION_ORDER)
@@ -106,25 +94,6 @@
     struct AVMD5 *md5ctx;
 } FlacEncodeContext;
 
-<<<<<<< HEAD
-static const int flac_samplerates[16] = {
-    0, 0, 0, 0,
-    8000, 16000, 22050, 24000, 32000, 44100, 48000, 96000,
-    0, 0, 0, 0
-};
-
-static const int flac_blocksizes[16] = {
-    0,
-    192,
-    576, 1152, 2304, 4608,
-    0, 0,
-    256, 512, 1024, 2048, 4096, 8192, 16384, 32768
-};
-
-static const int channel_mode_code[5] = { 1, 8, 9, 10, 0 };
-
-=======
->>>>>>> d413ee75
 /**
  * Writes streaminfo metadata block to byte array
  */
@@ -1014,9 +983,6 @@
     for(i=0; i<4; i++) {
         if ((mode_mask & (1<<i)) && (best < 0 || score[i] < score[best]))
             best = i;
-<<<<<<< HEAD
-=======
-        }
     }
     if(best == 0) {
         return FLAC_CHMODE_INDEPENDENT;
@@ -1026,7 +992,6 @@
         return FLAC_CHMODE_RIGHT_SIDE;
     } else {
         return FLAC_CHMODE_MID_SIDE;
->>>>>>> d413ee75
     }
 
     return best;
