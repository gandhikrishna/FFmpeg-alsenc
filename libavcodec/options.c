/*
 * Copyright (c) 2001 Fabrice Bellard
 * Copyright (c) 2002-2004 Michael Niedermayer <michaelni@gmx.at>
 *
 * This file is part of FFmpeg.
 *
 * FFmpeg is free software; you can redistribute it and/or
 * modify it under the terms of the GNU Lesser General Public
 * License as published by the Free Software Foundation; either
 * version 2.1 of the License, or (at your option) any later version.
 *
 * FFmpeg is distributed in the hope that it will be useful,
 * but WITHOUT ANY WARRANTY; without even the implied warranty of
 * MERCHANTABILITY or FITNESS FOR A PARTICULAR PURPOSE.  See the GNU
 * Lesser General Public License for more details.
 *
 * You should have received a copy of the GNU Lesser General Public
 * License along with FFmpeg; if not, write to the Free Software
 * Foundation, Inc., 51 Franklin Street, Fifth Floor, Boston, MA 02110-1301 USA
 */

/**
 * @file
 * Options definition for AVCodecContext.
 */

#include "avcodec.h"
#include "opt.h"
#include <float.h>              /* FLT_MIN, FLT_MAX */

static const char* context_to_name(void* ptr) {
    AVCodecContext *avc= ptr;

    if(avc && avc->codec && avc->codec->name)
        return avc->codec->name;
    else
        return "NULL";
}

#define OFFSET(x) offsetof(AVCodecContext,x)
#define DEFAULT 0 //should be NAN but it does not work as it is not a constant in glibc as required by ANSI/ISO C
//these names are too long to be readable
#define V AV_OPT_FLAG_VIDEO_PARAM
#define A AV_OPT_FLAG_AUDIO_PARAM
#define S AV_OPT_FLAG_SUBTITLE_PARAM
#define E AV_OPT_FLAG_ENCODING_PARAM
#define D AV_OPT_FLAG_DECODING_PARAM

#define AV_CODEC_DEFAULT_BITRATE 200*1000

static const AVOption options[]={
{"b", "set bitrate (in bits/s)", OFFSET(bit_rate), FF_OPT_TYPE_INT, AV_CODEC_DEFAULT_BITRATE, INT_MIN, INT_MAX, V|E},
{"ab", "set bitrate (in bits/s)", OFFSET(bit_rate), FF_OPT_TYPE_INT, 64*1000, INT_MIN, INT_MAX, A|E},
{"bt", "set video bitrate tolerance (in bits/s)", OFFSET(bit_rate_tolerance), FF_OPT_TYPE_INT, AV_CODEC_DEFAULT_BITRATE*20, 1, INT_MAX, V|E},
{"flags", NULL, OFFSET(flags), FF_OPT_TYPE_FLAGS, DEFAULT, 0, UINT_MAX, V|A|E|D, "flags"},
{"mv4", "use four motion vector by macroblock (mpeg4)", 0, FF_OPT_TYPE_CONST, CODEC_FLAG_4MV, INT_MIN, INT_MAX, V|E, "flags"},
{"obmc", "use overlapped block motion compensation (h263+)", 0, FF_OPT_TYPE_CONST, CODEC_FLAG_OBMC, INT_MIN, INT_MAX, V|E, "flags"},
{"qpel", "use 1/4 pel motion compensation", 0, FF_OPT_TYPE_CONST, CODEC_FLAG_QPEL, INT_MIN, INT_MAX, V|E, "flags"},
{"loop", "use loop filter", 0, FF_OPT_TYPE_CONST, CODEC_FLAG_LOOP_FILTER, INT_MIN, INT_MAX, V|E, "flags"},
{"qscale", "use fixed qscale", 0, FF_OPT_TYPE_CONST, CODEC_FLAG_QSCALE, INT_MIN, INT_MAX, 0, "flags"},
{"gmc", "use gmc", 0, FF_OPT_TYPE_CONST, CODEC_FLAG_GMC, INT_MIN, INT_MAX, V|E, "flags"},
{"mv0", "always try a mb with mv=<0,0>", 0, FF_OPT_TYPE_CONST, CODEC_FLAG_MV0, INT_MIN, INT_MAX, V|E, "flags"},
{"part", "use data partitioning", 0, FF_OPT_TYPE_CONST, CODEC_FLAG_PART, INT_MIN, INT_MAX, V|E, "flags"},
{"input_preserved", NULL, 0, FF_OPT_TYPE_CONST, CODEC_FLAG_INPUT_PRESERVED, INT_MIN, INT_MAX, 0, "flags"},
{"pass1", "use internal 2pass ratecontrol in first  pass mode", 0, FF_OPT_TYPE_CONST, CODEC_FLAG_PASS1, INT_MIN, INT_MAX, 0, "flags"},
{"pass2", "use internal 2pass ratecontrol in second pass mode", 0, FF_OPT_TYPE_CONST, CODEC_FLAG_PASS2, INT_MIN, INT_MAX, 0, "flags"},
{"extern_huff", "use external huffman table (for mjpeg)", 0, FF_OPT_TYPE_CONST, CODEC_FLAG_EXTERN_HUFF, INT_MIN, INT_MAX, 0, "flags"},
{"gray", "only decode/encode grayscale", 0, FF_OPT_TYPE_CONST, CODEC_FLAG_GRAY, INT_MIN, INT_MAX, V|E|D, "flags"},
{"emu_edge", "don't draw edges", 0, FF_OPT_TYPE_CONST, CODEC_FLAG_EMU_EDGE, INT_MIN, INT_MAX, 0, "flags"},
{"psnr", "error[?] variables will be set during encoding", 0, FF_OPT_TYPE_CONST, CODEC_FLAG_PSNR, INT_MIN, INT_MAX, V|E, "flags"},
{"truncated", NULL, 0, FF_OPT_TYPE_CONST, CODEC_FLAG_TRUNCATED, INT_MIN, INT_MAX, 0, "flags"},
{"naq", "normalize adaptive quantization", 0, FF_OPT_TYPE_CONST, CODEC_FLAG_NORMALIZE_AQP, INT_MIN, INT_MAX, V|E, "flags"},
{"ildct", "use interlaced dct", 0, FF_OPT_TYPE_CONST, CODEC_FLAG_INTERLACED_DCT, INT_MIN, INT_MAX, V|E, "flags"},
{"low_delay", "force low delay", 0, FF_OPT_TYPE_CONST, CODEC_FLAG_LOW_DELAY, INT_MIN, INT_MAX, V|D|E, "flags"},
{"alt", "enable alternate scantable (mpeg2/mpeg4)", 0, FF_OPT_TYPE_CONST, CODEC_FLAG_ALT_SCAN, INT_MIN, INT_MAX, V|E, "flags"},
{"global_header", "place global headers in extradata instead of every keyframe", 0, FF_OPT_TYPE_CONST, CODEC_FLAG_GLOBAL_HEADER, INT_MIN, INT_MAX, V|A|E, "flags"},
{"bitexact", "use only bitexact stuff (except (i)dct)", 0, FF_OPT_TYPE_CONST, CODEC_FLAG_BITEXACT, INT_MIN, INT_MAX, A|V|S|D|E, "flags"},
{"aic", "h263 advanced intra coding / mpeg4 ac prediction", 0, FF_OPT_TYPE_CONST, CODEC_FLAG_AC_PRED, INT_MIN, INT_MAX, V|E, "flags"},
{"umv", "use unlimited motion vectors", 0, FF_OPT_TYPE_CONST, CODEC_FLAG_H263P_UMV, INT_MIN, INT_MAX, V|E, "flags"},
{"cbp", "use rate distortion optimization for cbp", 0, FF_OPT_TYPE_CONST, CODEC_FLAG_CBP_RD, INT_MIN, INT_MAX, V|E, "flags"},
{"qprd", "use rate distortion optimization for qp selection", 0, FF_OPT_TYPE_CONST, CODEC_FLAG_QP_RD, INT_MIN, INT_MAX, V|E, "flags"},
{"aiv", "h263 alternative inter vlc", 0, FF_OPT_TYPE_CONST, CODEC_FLAG_H263P_AIV, INT_MIN, INT_MAX, V|E, "flags"},
{"slice", NULL, 0, FF_OPT_TYPE_CONST, CODEC_FLAG_H263P_SLICE_STRUCT, INT_MIN, INT_MAX, V|E, "flags"},
{"ilme", "interlaced motion estimation", 0, FF_OPT_TYPE_CONST, CODEC_FLAG_INTERLACED_ME, INT_MIN, INT_MAX, V|E, "flags"},
{"scan_offset", "will reserve space for svcd scan offset user data", 0, FF_OPT_TYPE_CONST, CODEC_FLAG_SVCD_SCAN_OFFSET, INT_MIN, INT_MAX, V|E, "flags"},
{"cgop", "closed gop", 0, FF_OPT_TYPE_CONST, CODEC_FLAG_CLOSED_GOP, INT_MIN, INT_MAX, V|E, "flags"},
{"fast", "allow non spec compliant speedup tricks", 0, FF_OPT_TYPE_CONST, CODEC_FLAG2_FAST, INT_MIN, INT_MAX, V|E, "flags2"},
{"sgop", "strictly enforce gop size", 0, FF_OPT_TYPE_CONST, CODEC_FLAG2_STRICT_GOP, INT_MIN, INT_MAX, V|E, "flags2"},
{"noout", "skip bitstream encoding", 0, FF_OPT_TYPE_CONST, CODEC_FLAG2_NO_OUTPUT, INT_MIN, INT_MAX, V|E, "flags2"},
{"local_header", "place global headers at every keyframe instead of in extradata", 0, FF_OPT_TYPE_CONST, CODEC_FLAG2_LOCAL_HEADER, INT_MIN, INT_MAX, V|E, "flags2"},
{"sub_id", NULL, OFFSET(sub_id), FF_OPT_TYPE_INT, DEFAULT, INT_MIN, INT_MAX},
{"me_method", "set motion estimation method", OFFSET(me_method), FF_OPT_TYPE_INT, ME_EPZS, INT_MIN, INT_MAX, V|E, "me_method"},
{"zero", "zero motion estimation (fastest)", 0, FF_OPT_TYPE_CONST, ME_ZERO, INT_MIN, INT_MAX, V|E, "me_method" },
{"full", "full motion estimation (slowest)", 0, FF_OPT_TYPE_CONST, ME_FULL, INT_MIN, INT_MAX, V|E, "me_method" },
{"epzs", "EPZS motion estimation (default)", 0, FF_OPT_TYPE_CONST, ME_EPZS, INT_MIN, INT_MAX, V|E, "me_method" },
{"esa", "esa motion estimation (alias for full)", 0, FF_OPT_TYPE_CONST, ME_FULL, INT_MIN, INT_MAX, V|E, "me_method" },
{"tesa", "tesa motion estimation", 0, FF_OPT_TYPE_CONST, ME_TESA, INT_MIN, INT_MAX, V|E, "me_method" },
{"dia", "dia motion estimation (alias for epzs)", 0, FF_OPT_TYPE_CONST, ME_EPZS, INT_MIN, INT_MAX, V|E, "me_method" },
{"log", "log motion estimation", 0, FF_OPT_TYPE_CONST, ME_LOG, INT_MIN, INT_MAX, V|E, "me_method" },
{"phods", "phods motion estimation", 0, FF_OPT_TYPE_CONST, ME_PHODS, INT_MIN, INT_MAX, V|E, "me_method" },
{"x1", "X1 motion estimation", 0, FF_OPT_TYPE_CONST, ME_X1, INT_MIN, INT_MAX, V|E, "me_method" },
{"hex", "hex motion estimation", 0, FF_OPT_TYPE_CONST, ME_HEX, INT_MIN, INT_MAX, V|E, "me_method" },
{"umh", "umh motion estimation", 0, FF_OPT_TYPE_CONST, ME_UMH, INT_MIN, INT_MAX, V|E, "me_method" },
{"iter", "iter motion estimation", 0, FF_OPT_TYPE_CONST, ME_ITER, INT_MIN, INT_MAX, V|E, "me_method" },
{"extradata_size", NULL, OFFSET(extradata_size), FF_OPT_TYPE_INT, DEFAULT, INT_MIN, INT_MAX},
{"time_base", NULL, OFFSET(time_base), FF_OPT_TYPE_RATIONAL, DEFAULT, INT_MIN, INT_MAX},
{"g", "set the group of picture size", OFFSET(gop_size), FF_OPT_TYPE_INT, 12, INT_MIN, INT_MAX, V|E},
{"rate_emu", "frame rate emulation", OFFSET(rate_emu), FF_OPT_TYPE_INT, DEFAULT, INT_MIN, INT_MAX},
{"ar", "set audio sampling rate (in Hz)", OFFSET(sample_rate), FF_OPT_TYPE_INT, DEFAULT, INT_MIN, INT_MAX},
{"ac", "set number of audio channels", OFFSET(channels), FF_OPT_TYPE_INT, DEFAULT, INT_MIN, INT_MAX},
{"cutoff", "set cutoff bandwidth", OFFSET(cutoff), FF_OPT_TYPE_INT, DEFAULT, INT_MIN, INT_MAX, A|E},
{"frame_size", NULL, OFFSET(frame_size), FF_OPT_TYPE_INT, DEFAULT, INT_MIN, INT_MAX, A|E},
{"frame_number", NULL, OFFSET(frame_number), FF_OPT_TYPE_INT, DEFAULT, INT_MIN, INT_MAX},
#if LIBAVCODEC_VERSION_MAJOR < 53
{"real_pict_num", NULL, OFFSET(real_pict_num), FF_OPT_TYPE_INT, DEFAULT, INT_MIN, INT_MAX},
#endif
{"delay", NULL, OFFSET(delay), FF_OPT_TYPE_INT, DEFAULT, INT_MIN, INT_MAX},
{"qcomp", "video quantizer scale compression (VBR)", OFFSET(qcompress), FF_OPT_TYPE_FLOAT, 0.5, -FLT_MAX, FLT_MAX, V|E},
{"qblur", "video quantizer scale blur (VBR)", OFFSET(qblur), FF_OPT_TYPE_FLOAT, 0.5, 0, FLT_MAX, V|E},
{"qmin", "min video quantizer scale (VBR)", OFFSET(qmin), FF_OPT_TYPE_INT, 2, 1, 51, V|E},
{"qmax", "max video quantizer scale (VBR)", OFFSET(qmax), FF_OPT_TYPE_INT, 31, 1, 51, V|E},
{"qdiff", "max difference between the quantizer scale (VBR)", OFFSET(max_qdiff), FF_OPT_TYPE_INT, 3, INT_MIN, INT_MAX, V|E},
{"bf", "use 'frames' B frames", OFFSET(max_b_frames), FF_OPT_TYPE_INT, DEFAULT, 0, FF_MAX_B_FRAMES, V|E},
{"b_qfactor", "qp factor between p and b frames", OFFSET(b_quant_factor), FF_OPT_TYPE_FLOAT, 1.25, -FLT_MAX, FLT_MAX, V|E},
{"rc_strategy", "ratecontrol method", OFFSET(rc_strategy), FF_OPT_TYPE_INT, DEFAULT, INT_MIN, INT_MAX, V|E},
{"b_strategy", "strategy to choose between I/P/B-frames", OFFSET(b_frame_strategy), FF_OPT_TYPE_INT, 0, INT_MIN, INT_MAX, V|E},
{"wpredp", "weighted prediction analysis method", OFFSET(weighted_p_pred), FF_OPT_TYPE_INT, 0, INT_MIN, INT_MAX, V|E},
{"hurry_up", NULL, OFFSET(hurry_up), FF_OPT_TYPE_INT, DEFAULT, INT_MIN, INT_MAX, V|D},
{"ps", "rtp payload size in bytes", OFFSET(rtp_payload_size), FF_OPT_TYPE_INT, DEFAULT, INT_MIN, INT_MAX, V|E},
{"mv_bits", NULL, OFFSET(mv_bits), FF_OPT_TYPE_INT, DEFAULT, INT_MIN, INT_MAX},
{"header_bits", NULL, OFFSET(header_bits), FF_OPT_TYPE_INT, DEFAULT, INT_MIN, INT_MAX},
{"i_tex_bits", NULL, OFFSET(i_tex_bits), FF_OPT_TYPE_INT, DEFAULT, INT_MIN, INT_MAX},
{"p_tex_bits", NULL, OFFSET(p_tex_bits), FF_OPT_TYPE_INT, DEFAULT, INT_MIN, INT_MAX},
{"i_count", NULL, OFFSET(i_count), FF_OPT_TYPE_INT, DEFAULT, INT_MIN, INT_MAX},
{"p_count", NULL, OFFSET(p_count), FF_OPT_TYPE_INT, DEFAULT, INT_MIN, INT_MAX},
{"skip_count", NULL, OFFSET(skip_count), FF_OPT_TYPE_INT, DEFAULT, INT_MIN, INT_MAX},
{"misc_bits", NULL, OFFSET(misc_bits), FF_OPT_TYPE_INT, DEFAULT, INT_MIN, INT_MAX},
{"frame_bits", NULL, OFFSET(frame_bits), FF_OPT_TYPE_INT, DEFAULT, INT_MIN, INT_MAX},
{"codec_tag", NULL, OFFSET(codec_tag), FF_OPT_TYPE_INT, DEFAULT, INT_MIN, INT_MAX},
{"bug", "workaround not auto detected encoder bugs", OFFSET(workaround_bugs), FF_OPT_TYPE_FLAGS, FF_BUG_AUTODETECT, INT_MIN, INT_MAX, V|D, "bug"},
{"autodetect", NULL, 0, FF_OPT_TYPE_CONST, FF_BUG_AUTODETECT, INT_MIN, INT_MAX, V|D, "bug"},
{"old_msmpeg4", "some old lavc generated msmpeg4v3 files (no autodetection)", 0, FF_OPT_TYPE_CONST, FF_BUG_OLD_MSMPEG4, INT_MIN, INT_MAX, V|D, "bug"},
{"xvid_ilace", "Xvid interlacing bug (autodetected if fourcc==XVIX)", 0, FF_OPT_TYPE_CONST, FF_BUG_XVID_ILACE, INT_MIN, INT_MAX, V|D, "bug"},
{"ump4", "(autodetected if fourcc==UMP4)", 0, FF_OPT_TYPE_CONST, FF_BUG_UMP4, INT_MIN, INT_MAX, V|D, "bug"},
{"no_padding", "padding bug (autodetected)", 0, FF_OPT_TYPE_CONST, FF_BUG_NO_PADDING, INT_MIN, INT_MAX, V|D, "bug"},
{"amv", NULL, 0, FF_OPT_TYPE_CONST, FF_BUG_AMV, INT_MIN, INT_MAX, V|D, "bug"},
{"ac_vlc", "illegal vlc bug (autodetected per fourcc)", 0, FF_OPT_TYPE_CONST, FF_BUG_AC_VLC, INT_MIN, INT_MAX, V|D, "bug"},
{"qpel_chroma", NULL, 0, FF_OPT_TYPE_CONST, FF_BUG_QPEL_CHROMA, INT_MIN, INT_MAX, V|D, "bug"},
{"std_qpel", "old standard qpel (autodetected per fourcc/version)", 0, FF_OPT_TYPE_CONST, FF_BUG_STD_QPEL, INT_MIN, INT_MAX, V|D, "bug"},
{"qpel_chroma2", NULL, 0, FF_OPT_TYPE_CONST, FF_BUG_QPEL_CHROMA2, INT_MIN, INT_MAX, V|D, "bug"},
{"direct_blocksize", "direct-qpel-blocksize bug (autodetected per fourcc/version)", 0, FF_OPT_TYPE_CONST, FF_BUG_DIRECT_BLOCKSIZE, INT_MIN, INT_MAX, V|D, "bug"},
{"edge", "edge padding bug (autodetected per fourcc/version)", 0, FF_OPT_TYPE_CONST, FF_BUG_EDGE, INT_MIN, INT_MAX, V|D, "bug"},
{"hpel_chroma", NULL, 0, FF_OPT_TYPE_CONST, FF_BUG_HPEL_CHROMA, INT_MIN, INT_MAX, V|D, "bug"},
{"dc_clip", NULL, 0, FF_OPT_TYPE_CONST, FF_BUG_DC_CLIP, INT_MIN, INT_MAX, V|D, "bug"},
{"ms", "workaround various bugs in microsofts broken decoders", 0, FF_OPT_TYPE_CONST, FF_BUG_MS, INT_MIN, INT_MAX, V|D, "bug"},
{"trunc", "trancated frames", 0, FF_OPT_TYPE_CONST,FF_BUG_TRUNCATED, INT_MIN, INT_MAX, V|D, "bug"},
{"lelim", "single coefficient elimination threshold for luminance (negative values also consider dc coefficient)", OFFSET(luma_elim_threshold), FF_OPT_TYPE_INT, DEFAULT, INT_MIN, INT_MAX, V|E},
{"celim", "single coefficient elimination threshold for chrominance (negative values also consider dc coefficient)", OFFSET(chroma_elim_threshold), FF_OPT_TYPE_INT, DEFAULT, INT_MIN, INT_MAX, V|E},
{"strict", "how strictly to follow the standards", OFFSET(strict_std_compliance), FF_OPT_TYPE_INT, DEFAULT, INT_MIN, INT_MAX, A|V|D|E, "strict"},
{"very", "strictly conform to a older more strict version of the spec or reference software", 0, FF_OPT_TYPE_CONST, FF_COMPLIANCE_VERY_STRICT, INT_MIN, INT_MAX, V|D|E, "strict"},
{"strict", "strictly conform to all the things in the spec no matter what consequences", 0, FF_OPT_TYPE_CONST, FF_COMPLIANCE_STRICT, INT_MIN, INT_MAX, V|D|E, "strict"},
{"normal", NULL, 0, FF_OPT_TYPE_CONST, FF_COMPLIANCE_NORMAL, INT_MIN, INT_MAX, V|D|E, "strict"},
{"inofficial", "allow unofficial extensions", 0, FF_OPT_TYPE_CONST, FF_COMPLIANCE_INOFFICIAL, INT_MIN, INT_MAX, V|D|E, "strict"},
{"experimental", "allow non standardized experimental things", 0, FF_OPT_TYPE_CONST, FF_COMPLIANCE_EXPERIMENTAL, INT_MIN, INT_MAX, V|D|E, "strict"},
{"b_qoffset", "qp offset between P and B frames", OFFSET(b_quant_offset), FF_OPT_TYPE_FLOAT, 1.25, -FLT_MAX, FLT_MAX, V|E},
{"er", "set error detection aggressivity", OFFSET(error_recognition), FF_OPT_TYPE_INT, FF_ER_CAREFUL, INT_MIN, INT_MAX, A|V|D, "er"},
{"careful", NULL, 0, FF_OPT_TYPE_CONST, FF_ER_CAREFUL, INT_MIN, INT_MAX, V|D, "er"},
{"compliant", NULL, 0, FF_OPT_TYPE_CONST, FF_ER_COMPLIANT, INT_MIN, INT_MAX, V|D, "er"},
{"aggressive", NULL, 0, FF_OPT_TYPE_CONST, FF_ER_AGGRESSIVE, INT_MIN, INT_MAX, V|D, "er"},
{"very_aggressive", NULL, 0, FF_OPT_TYPE_CONST, FF_ER_VERY_AGGRESSIVE, INT_MIN, INT_MAX, V|D, "er"},
{"has_b_frames", NULL, OFFSET(has_b_frames), FF_OPT_TYPE_INT, DEFAULT, INT_MIN, INT_MAX},
{"block_align", NULL, OFFSET(block_align), FF_OPT_TYPE_INT, DEFAULT, INT_MIN, INT_MAX},
{"parse_only", NULL, OFFSET(parse_only), FF_OPT_TYPE_INT, DEFAULT, INT_MIN, INT_MAX},
{"mpeg_quant", "use MPEG quantizers instead of H.263", OFFSET(mpeg_quant), FF_OPT_TYPE_INT, DEFAULT, INT_MIN, INT_MAX, V|E},
{"stats_out", NULL, OFFSET(stats_out), FF_OPT_TYPE_STRING, DEFAULT, CHAR_MIN, CHAR_MAX},
{"stats_in", NULL, OFFSET(stats_in), FF_OPT_TYPE_STRING, DEFAULT, CHAR_MIN, CHAR_MAX},
{"qsquish", "how to keep quantizer between qmin and qmax (0 = clip, 1 = use differentiable function)", OFFSET(rc_qsquish), FF_OPT_TYPE_FLOAT, DEFAULT, 0, 99, V|E},
{"rc_qmod_amp", "experimental quantizer modulation", OFFSET(rc_qmod_amp), FF_OPT_TYPE_FLOAT, DEFAULT, -FLT_MAX, FLT_MAX, V|E},
{"rc_qmod_freq", "experimental quantizer modulation", OFFSET(rc_qmod_freq), FF_OPT_TYPE_INT, DEFAULT, INT_MIN, INT_MAX, V|E},
{"rc_override_count", NULL, OFFSET(rc_override_count), FF_OPT_TYPE_INT, DEFAULT, INT_MIN, INT_MAX},
{"rc_eq", "set rate control equation", OFFSET(rc_eq), FF_OPT_TYPE_STRING, DEFAULT, CHAR_MIN, CHAR_MAX, V|E},
{"maxrate", "set max video bitrate tolerance (in bits/s)", OFFSET(rc_max_rate), FF_OPT_TYPE_INT, DEFAULT, INT_MIN, INT_MAX, V|E},
{"minrate", "set min video bitrate tolerance (in bits/s)", OFFSET(rc_min_rate), FF_OPT_TYPE_INT, DEFAULT, INT_MIN, INT_MAX, V|E},
{"bufsize", "set ratecontrol buffer size (in bits)", OFFSET(rc_buffer_size), FF_OPT_TYPE_INT, DEFAULT, INT_MIN, INT_MAX, A|V|E},
{"rc_buf_aggressivity", "currently useless", OFFSET(rc_buffer_aggressivity), FF_OPT_TYPE_FLOAT, 1.0, -FLT_MAX, FLT_MAX, V|E},
{"i_qfactor", "qp factor between P and I frames", OFFSET(i_quant_factor), FF_OPT_TYPE_FLOAT, -0.8, -FLT_MAX, FLT_MAX, V|E},
{"i_qoffset", "qp offset between P and I frames", OFFSET(i_quant_offset), FF_OPT_TYPE_FLOAT, 0.0, -FLT_MAX, FLT_MAX, V|E},
{"rc_init_cplx", "initial complexity for 1-pass encoding", OFFSET(rc_initial_cplx), FF_OPT_TYPE_FLOAT, DEFAULT, -FLT_MAX, FLT_MAX, V|E},
{"dct", "DCT algorithm", OFFSET(dct_algo), FF_OPT_TYPE_INT, DEFAULT, 0, INT_MAX, V|E, "dct"},
{"auto", "autoselect a good one (default)", 0, FF_OPT_TYPE_CONST, FF_DCT_AUTO, INT_MIN, INT_MAX, V|E, "dct"},
{"fastint", "fast integer", 0, FF_OPT_TYPE_CONST, FF_DCT_FASTINT, INT_MIN, INT_MAX, V|E, "dct"},
{"int", "accurate integer", 0, FF_OPT_TYPE_CONST, FF_DCT_INT, INT_MIN, INT_MAX, V|E, "dct"},
{"mmx", NULL, 0, FF_OPT_TYPE_CONST, FF_DCT_MMX, INT_MIN, INT_MAX, V|E, "dct"},
{"mlib", NULL, 0, FF_OPT_TYPE_CONST, FF_DCT_MLIB, INT_MIN, INT_MAX, V|E, "dct"},
{"altivec", NULL, 0, FF_OPT_TYPE_CONST, FF_DCT_ALTIVEC, INT_MIN, INT_MAX, V|E, "dct"},
{"faan", "floating point AAN DCT", 0, FF_OPT_TYPE_CONST, FF_DCT_FAAN, INT_MIN, INT_MAX, V|E, "dct"},
{"lumi_mask", "compresses bright areas stronger than medium ones", OFFSET(lumi_masking), FF_OPT_TYPE_FLOAT, 0, -FLT_MAX, FLT_MAX, V|E},
{"tcplx_mask", "temporal complexity masking", OFFSET(temporal_cplx_masking), FF_OPT_TYPE_FLOAT, 0, -FLT_MAX, FLT_MAX, V|E},
{"scplx_mask", "spatial complexity masking", OFFSET(spatial_cplx_masking), FF_OPT_TYPE_FLOAT, 0, -FLT_MAX, FLT_MAX, V|E},
{"p_mask", "inter masking", OFFSET(p_masking), FF_OPT_TYPE_FLOAT, 0, -FLT_MAX, FLT_MAX, V|E},
{"dark_mask", "compresses dark areas stronger than medium ones", OFFSET(dark_masking), FF_OPT_TYPE_FLOAT, 0, -FLT_MAX, FLT_MAX, V|E},
{"idct", "select IDCT implementation", OFFSET(idct_algo), FF_OPT_TYPE_INT, DEFAULT, 0, INT_MAX, V|E|D, "idct"},
{"auto", NULL, 0, FF_OPT_TYPE_CONST, FF_IDCT_AUTO, INT_MIN, INT_MAX, V|E|D, "idct"},
{"int", NULL, 0, FF_OPT_TYPE_CONST, FF_IDCT_INT, INT_MIN, INT_MAX, V|E|D, "idct"},
{"simple", NULL, 0, FF_OPT_TYPE_CONST, FF_IDCT_SIMPLE, INT_MIN, INT_MAX, V|E|D, "idct"},
{"simplemmx", NULL, 0, FF_OPT_TYPE_CONST, FF_IDCT_SIMPLEMMX, INT_MIN, INT_MAX, V|E|D, "idct"},
{"libmpeg2mmx", NULL, 0, FF_OPT_TYPE_CONST, FF_IDCT_LIBMPEG2MMX, INT_MIN, INT_MAX, V|E|D, "idct"},
{"ps2", NULL, 0, FF_OPT_TYPE_CONST, FF_IDCT_PS2, INT_MIN, INT_MAX, V|E|D, "idct"},
{"mlib", NULL, 0, FF_OPT_TYPE_CONST, FF_IDCT_MLIB, INT_MIN, INT_MAX, V|E|D, "idct"},
{"arm", NULL, 0, FF_OPT_TYPE_CONST, FF_IDCT_ARM, INT_MIN, INT_MAX, V|E|D, "idct"},
{"altivec", NULL, 0, FF_OPT_TYPE_CONST, FF_IDCT_ALTIVEC, INT_MIN, INT_MAX, V|E|D, "idct"},
{"sh4", NULL, 0, FF_OPT_TYPE_CONST, FF_IDCT_SH4, INT_MIN, INT_MAX, V|E|D, "idct"},
{"simplearm", NULL, 0, FF_OPT_TYPE_CONST, FF_IDCT_SIMPLEARM, INT_MIN, INT_MAX, V|E|D, "idct"},
{"simplearmv5te", NULL, 0, FF_OPT_TYPE_CONST, FF_IDCT_SIMPLEARMV5TE, INT_MIN, INT_MAX, V|E|D, "idct"},
{"simplearmv6", NULL, 0, FF_OPT_TYPE_CONST, FF_IDCT_SIMPLEARMV6, INT_MIN, INT_MAX, V|E|D, "idct"},
{"simpleneon", NULL, 0, FF_OPT_TYPE_CONST, FF_IDCT_SIMPLENEON, INT_MIN, INT_MAX, V|E|D, "idct"},
{"simplealpha", NULL, 0, FF_OPT_TYPE_CONST, FF_IDCT_SIMPLEALPHA, INT_MIN, INT_MAX, V|E|D, "idct"},
{"h264", NULL, 0, FF_OPT_TYPE_CONST, FF_IDCT_H264, INT_MIN, INT_MAX, V|E|D, "idct"},
{"vp3", NULL, 0, FF_OPT_TYPE_CONST, FF_IDCT_VP3, INT_MIN, INT_MAX, V|E|D, "idct"},
{"ipp", NULL, 0, FF_OPT_TYPE_CONST, FF_IDCT_IPP, INT_MIN, INT_MAX, V|E|D, "idct"},
{"xvidmmx", NULL, 0, FF_OPT_TYPE_CONST, FF_IDCT_XVIDMMX, INT_MIN, INT_MAX, V|E|D, "idct"},
{"faani", "floating point AAN IDCT", 0, FF_OPT_TYPE_CONST, FF_IDCT_FAAN, INT_MIN, INT_MAX, V|D|E, "idct"},
{"slice_count", NULL, OFFSET(slice_count), FF_OPT_TYPE_INT, DEFAULT, INT_MIN, INT_MAX},
{"ec", "set error concealment strategy", OFFSET(error_concealment), FF_OPT_TYPE_FLAGS, 3, INT_MIN, INT_MAX, V|D, "ec"},
{"guess_mvs", "iterative motion vector (MV) search (slow)", 0, FF_OPT_TYPE_CONST, FF_EC_GUESS_MVS, INT_MIN, INT_MAX, V|D, "ec"},
{"deblock", "use strong deblock filter for damaged MBs", 0, FF_OPT_TYPE_CONST, FF_EC_DEBLOCK, INT_MIN, INT_MAX, V|D, "ec"},
{"bits_per_coded_sample", NULL, OFFSET(bits_per_coded_sample), FF_OPT_TYPE_INT, DEFAULT, INT_MIN, INT_MAX},
{"pred", "prediction method", OFFSET(prediction_method), FF_OPT_TYPE_INT, DEFAULT, INT_MIN, INT_MAX, V|E, "pred"},
{"left", NULL, 0, FF_OPT_TYPE_CONST, FF_PRED_LEFT, INT_MIN, INT_MAX, V|E, "pred"},
{"plane", NULL, 0, FF_OPT_TYPE_CONST, FF_PRED_PLANE, INT_MIN, INT_MAX, V|E, "pred"},
{"median", NULL, 0, FF_OPT_TYPE_CONST, FF_PRED_MEDIAN, INT_MIN, INT_MAX, V|E, "pred"},
{"aspect", "sample aspect ratio", OFFSET(sample_aspect_ratio), FF_OPT_TYPE_RATIONAL, DEFAULT, 0, 10, V|E},
{"debug", "print specific debug info", OFFSET(debug), FF_OPT_TYPE_FLAGS, DEFAULT, 0, INT_MAX, V|A|S|E|D, "debug"},
{"pict", "picture info", 0, FF_OPT_TYPE_CONST, FF_DEBUG_PICT_INFO, INT_MIN, INT_MAX, V|D, "debug"},
{"rc", "rate control", 0, FF_OPT_TYPE_CONST, FF_DEBUG_RC, INT_MIN, INT_MAX, V|E, "debug"},
{"bitstream", NULL, 0, FF_OPT_TYPE_CONST, FF_DEBUG_BITSTREAM, INT_MIN, INT_MAX, V|D, "debug"},
{"mb_type", "macroblock (MB) type", 0, FF_OPT_TYPE_CONST, FF_DEBUG_MB_TYPE, INT_MIN, INT_MAX, V|D, "debug"},
{"qp", "per-block quantization parameter (QP)", 0, FF_OPT_TYPE_CONST, FF_DEBUG_QP, INT_MIN, INT_MAX, V|D, "debug"},
{"mv", "motion vector", 0, FF_OPT_TYPE_CONST, FF_DEBUG_MV, INT_MIN, INT_MAX, V|D, "debug"},
{"dct_coeff", NULL, 0, FF_OPT_TYPE_CONST, FF_DEBUG_DCT_COEFF, INT_MIN, INT_MAX, V|D, "debug"},
{"skip", NULL, 0, FF_OPT_TYPE_CONST, FF_DEBUG_SKIP, INT_MIN, INT_MAX, V|D, "debug"},
{"startcode", NULL, 0, FF_OPT_TYPE_CONST, FF_DEBUG_STARTCODE, INT_MIN, INT_MAX, V|D, "debug"},
{"pts", NULL, 0, FF_OPT_TYPE_CONST, FF_DEBUG_PTS, INT_MIN, INT_MAX, V|D, "debug"},
{"er", "error recognition", 0, FF_OPT_TYPE_CONST, FF_DEBUG_ER, INT_MIN, INT_MAX, V|D, "debug"},
{"mmco", "memory management control operations (H.264)", 0, FF_OPT_TYPE_CONST, FF_DEBUG_MMCO, INT_MIN, INT_MAX, V|D, "debug"},
{"bugs", NULL, 0, FF_OPT_TYPE_CONST, FF_DEBUG_BUGS, INT_MIN, INT_MAX, V|D, "debug"},
{"vis_qp", "visualize quantization parameter (QP), lower QP are tinted greener", 0, FF_OPT_TYPE_CONST, FF_DEBUG_VIS_QP, INT_MIN, INT_MAX, V|D, "debug"},
{"vis_mb_type", "visualize block types", 0, FF_OPT_TYPE_CONST, FF_DEBUG_VIS_MB_TYPE, INT_MIN, INT_MAX, V|D, "debug"},
{"buffers", "picture buffer allocations", 0, FF_OPT_TYPE_CONST, FF_DEBUG_BUFFERS, INT_MIN, INT_MAX, V|D, "debug"},
{"vismv", "visualize motion vectors (MVs)", OFFSET(debug_mv), FF_OPT_TYPE_INT, DEFAULT, 0, INT_MAX, V|D, "debug_mv"},
{"pf", "forward predicted MVs of P-frames", 0, FF_OPT_TYPE_CONST, FF_DEBUG_VIS_MV_P_FOR, INT_MIN, INT_MAX, V|D, "debug_mv"},
{"bf", "forward predicted MVs of B-frames", 0, FF_OPT_TYPE_CONST, FF_DEBUG_VIS_MV_B_FOR, INT_MIN, INT_MAX, V|D, "debug_mv"},
{"bb", "backward predicted MVs of B-frames", 0, FF_OPT_TYPE_CONST, FF_DEBUG_VIS_MV_B_BACK, INT_MIN, INT_MAX, V|D, "debug_mv"},
{"mb_qmin", "obsolete, use qmin", OFFSET(mb_qmin), FF_OPT_TYPE_INT, DEFAULT, INT_MIN, INT_MAX, V|E},
{"mb_qmax", "obsolete, use qmax", OFFSET(mb_qmax), FF_OPT_TYPE_INT, DEFAULT, INT_MIN, INT_MAX, V|E},
{"cmp", "full pel me compare function", OFFSET(me_cmp), FF_OPT_TYPE_INT, DEFAULT, INT_MIN, INT_MAX, V|E, "cmp_func"},
{"subcmp", "sub pel me compare function", OFFSET(me_sub_cmp), FF_OPT_TYPE_INT, DEFAULT, INT_MIN, INT_MAX, V|E, "cmp_func"},
{"mbcmp", "macroblock compare function", OFFSET(mb_cmp), FF_OPT_TYPE_INT, DEFAULT, INT_MIN, INT_MAX, V|E, "cmp_func"},
{"ildctcmp", "interlaced dct compare function", OFFSET(ildct_cmp), FF_OPT_TYPE_INT, FF_CMP_VSAD, INT_MIN, INT_MAX, V|E, "cmp_func"},
{"dia_size", "diamond type & size for motion estimation", OFFSET(dia_size), FF_OPT_TYPE_INT, DEFAULT, INT_MIN, INT_MAX, V|E},
{"last_pred", "amount of motion predictors from the previous frame", OFFSET(last_predictor_count), FF_OPT_TYPE_INT, DEFAULT, INT_MIN, INT_MAX, V|E},
{"preme", "pre motion estimation", OFFSET(pre_me), FF_OPT_TYPE_INT, DEFAULT, INT_MIN, INT_MAX, V|E},
{"precmp", "pre motion estimation compare function", OFFSET(me_pre_cmp), FF_OPT_TYPE_INT, DEFAULT, INT_MIN, INT_MAX, V|E, "cmp_func"},
{"sad", "sum of absolute differences, fast (default)", 0, FF_OPT_TYPE_CONST, FF_CMP_SAD, INT_MIN, INT_MAX, V|E, "cmp_func"},
{"sse", "sum of squared errors", 0, FF_OPT_TYPE_CONST, FF_CMP_SSE, INT_MIN, INT_MAX, V|E, "cmp_func"},
{"satd", "sum of absolute Hadamard transformed differences", 0, FF_OPT_TYPE_CONST, FF_CMP_SATD, INT_MIN, INT_MAX, V|E, "cmp_func"},
{"dct", "sum of absolute DCT transformed differences", 0, FF_OPT_TYPE_CONST, FF_CMP_DCT, INT_MIN, INT_MAX, V|E, "cmp_func"},
{"psnr", "sum of squared quantization errors (avoid, low quality)", 0, FF_OPT_TYPE_CONST, FF_CMP_PSNR, INT_MIN, INT_MAX, V|E, "cmp_func"},
{"bit", "number of bits needed for the block", 0, FF_OPT_TYPE_CONST, FF_CMP_BIT, INT_MIN, INT_MAX, V|E, "cmp_func"},
{"rd", "rate distortion optimal, slow", 0, FF_OPT_TYPE_CONST, FF_CMP_RD, INT_MIN, INT_MAX, V|E, "cmp_func"},
{"zero", "0", 0, FF_OPT_TYPE_CONST, FF_CMP_ZERO, INT_MIN, INT_MAX, V|E, "cmp_func"},
{"vsad", "sum of absolute vertical differences", 0, FF_OPT_TYPE_CONST, FF_CMP_VSAD, INT_MIN, INT_MAX, V|E, "cmp_func"},
{"vsse","sum of squared vertical differences", 0, FF_OPT_TYPE_CONST, FF_CMP_VSSE, INT_MIN, INT_MAX, V|E, "cmp_func"},
{"nsse", "noise preserving sum of squared differences", 0, FF_OPT_TYPE_CONST, FF_CMP_NSSE, INT_MIN, INT_MAX, V|E, "cmp_func"},
#if CONFIG_SNOW_ENCODER
{"w53", "5/3 wavelet, only used in snow", 0, FF_OPT_TYPE_CONST, FF_CMP_W53, INT_MIN, INT_MAX, V|E, "cmp_func"},
{"w97", "9/7 wavelet, only used in snow", 0, FF_OPT_TYPE_CONST, FF_CMP_W97, INT_MIN, INT_MAX, V|E, "cmp_func"},
#endif
{"dctmax", NULL, 0, FF_OPT_TYPE_CONST, FF_CMP_DCTMAX, INT_MIN, INT_MAX, V|E, "cmp_func"},
{"chroma", NULL, 0, FF_OPT_TYPE_CONST, FF_CMP_CHROMA, INT_MIN, INT_MAX, V|E, "cmp_func"},
{"pre_dia_size", "diamond type & size for motion estimation pre-pass", OFFSET(pre_dia_size), FF_OPT_TYPE_INT, DEFAULT, INT_MIN, INT_MAX, V|E},
{"subq", "sub pel motion estimation quality", OFFSET(me_subpel_quality), FF_OPT_TYPE_INT, 8, INT_MIN, INT_MAX, V|E},
{"dtg_active_format", NULL, OFFSET(dtg_active_format), FF_OPT_TYPE_INT, DEFAULT, INT_MIN, INT_MAX},
{"me_range", "limit motion vectors range (1023 for DivX player)", OFFSET(me_range), FF_OPT_TYPE_INT, DEFAULT, INT_MIN, INT_MAX, V|E},
{"ibias", "intra quant bias", OFFSET(intra_quant_bias), FF_OPT_TYPE_INT, FF_DEFAULT_QUANT_BIAS, INT_MIN, INT_MAX, V|E},
{"pbias", "inter quant bias", OFFSET(inter_quant_bias), FF_OPT_TYPE_INT, FF_DEFAULT_QUANT_BIAS, INT_MIN, INT_MAX, V|E},
{"color_table_id", NULL, OFFSET(color_table_id), FF_OPT_TYPE_INT, DEFAULT, INT_MIN, INT_MAX},
{"internal_buffer_count", NULL, OFFSET(internal_buffer_count), FF_OPT_TYPE_INT, DEFAULT, INT_MIN, INT_MAX},
{"global_quality", NULL, OFFSET(global_quality), FF_OPT_TYPE_INT, DEFAULT, INT_MIN, INT_MAX},
{"coder", NULL, OFFSET(coder_type), FF_OPT_TYPE_INT, DEFAULT, INT_MIN, INT_MAX, V|A|E, "coder"},
{"vlc", "variable length coder / huffman coder", 0, FF_OPT_TYPE_CONST, FF_CODER_TYPE_VLC, INT_MIN, INT_MAX, V|E, "coder"},
{"ac", "arithmetic coder", 0, FF_OPT_TYPE_CONST, FF_CODER_TYPE_AC, INT_MIN, INT_MAX, V|E, "coder"},
{"raw", "raw (no encoding)", 0, FF_OPT_TYPE_CONST, FF_CODER_TYPE_RAW, INT_MIN, INT_MAX, V|E, "coder"},
{"rle", "run-length coder", 0, FF_OPT_TYPE_CONST, FF_CODER_TYPE_RLE, INT_MIN, INT_MAX, V|E, "coder"},
{"deflate", "deflate-based coder", 0, FF_OPT_TYPE_CONST, FF_CODER_TYPE_DEFLATE, INT_MIN, INT_MAX, V|E, "coder"},
{"context", "context model", OFFSET(context_model), FF_OPT_TYPE_INT, DEFAULT, INT_MIN, INT_MAX, V|E},
{"slice_flags", NULL, OFFSET(slice_flags), FF_OPT_TYPE_INT, DEFAULT, INT_MIN, INT_MAX},
{"xvmc_acceleration", NULL, OFFSET(xvmc_acceleration), FF_OPT_TYPE_INT, DEFAULT, INT_MIN, INT_MAX},
{"mbd", "macroblock decision algorithm (high quality mode)", OFFSET(mb_decision), FF_OPT_TYPE_INT, DEFAULT, INT_MIN, INT_MAX, V|E, "mbd"},
{"simple", "use mbcmp (default)", 0, FF_OPT_TYPE_CONST, FF_MB_DECISION_SIMPLE, INT_MIN, INT_MAX, V|E, "mbd"},
{"bits", "use fewest bits", 0, FF_OPT_TYPE_CONST, FF_MB_DECISION_BITS, INT_MIN, INT_MAX, V|E, "mbd"},
{"rd", "use best rate distortion", 0, FF_OPT_TYPE_CONST, FF_MB_DECISION_RD, INT_MIN, INT_MAX, V|E, "mbd"},
{"stream_codec_tag", NULL, OFFSET(stream_codec_tag), FF_OPT_TYPE_INT, DEFAULT, INT_MIN, INT_MAX},
{"sc_threshold", "scene change threshold", OFFSET(scenechange_threshold), FF_OPT_TYPE_INT, DEFAULT, INT_MIN, INT_MAX, V|E},
{"lmin", "min lagrange factor (VBR)", OFFSET(lmin), FF_OPT_TYPE_INT,  2*FF_QP2LAMBDA, 0, INT_MAX, V|E},
{"lmax", "max lagrange factor (VBR)", OFFSET(lmax), FF_OPT_TYPE_INT, 31*FF_QP2LAMBDA, 0, INT_MAX, V|E},
{"nr", "noise reduction", OFFSET(noise_reduction), FF_OPT_TYPE_INT, DEFAULT, INT_MIN, INT_MAX, V|E},
{"rc_init_occupancy", "number of bits which should be loaded into the rc buffer before decoding starts", OFFSET(rc_initial_buffer_occupancy), FF_OPT_TYPE_INT, DEFAULT, INT_MIN, INT_MAX, V|E},
{"inter_threshold", NULL, OFFSET(inter_threshold), FF_OPT_TYPE_INT, DEFAULT, INT_MIN, INT_MAX, V|E},
{"flags2", NULL, OFFSET(flags2), FF_OPT_TYPE_FLAGS, CODEC_FLAG2_FASTPSKIP|CODEC_FLAG2_BIT_RESERVOIR|CODEC_FLAG2_PSY|CODEC_FLAG2_MBTREE, 0, UINT_MAX, V|A|E|D, "flags2"},
{"error", NULL, OFFSET(error_rate), FF_OPT_TYPE_INT, DEFAULT, INT_MIN, INT_MAX, V|E},
{"antialias", "MP3 antialias algorithm", OFFSET(antialias_algo), FF_OPT_TYPE_INT, DEFAULT, INT_MIN, INT_MAX, V|D, "aa"},
{"auto", NULL, 0, FF_OPT_TYPE_CONST, FF_AA_AUTO, INT_MIN, INT_MAX, V|D, "aa"},
{"fastint", NULL, 0, FF_OPT_TYPE_CONST, FF_AA_FASTINT, INT_MIN, INT_MAX, V|D, "aa"},
{"int", NULL, 0, FF_OPT_TYPE_CONST, FF_AA_INT, INT_MIN, INT_MAX, V|D, "aa"},
{"float", NULL, 0, FF_OPT_TYPE_CONST, FF_AA_FLOAT, INT_MIN, INT_MAX, V|D, "aa"},
{"qns", "quantizer noise shaping", OFFSET(quantizer_noise_shaping), FF_OPT_TYPE_INT, DEFAULT, INT_MIN, INT_MAX, V|E},
{"threads", NULL, OFFSET(thread_count), FF_OPT_TYPE_INT, 1, INT_MIN, INT_MAX, V|E|D},
{"me_threshold", "motion estimaton threshold", OFFSET(me_threshold), FF_OPT_TYPE_INT, DEFAULT, INT_MIN, INT_MAX},
{"mb_threshold", "macroblock threshold", OFFSET(mb_threshold), FF_OPT_TYPE_INT, DEFAULT, INT_MIN, INT_MAX, V|E},
{"dc", "intra_dc_precision", OFFSET(intra_dc_precision), FF_OPT_TYPE_INT, 0, INT_MIN, INT_MAX, V|E},
{"nssew", "nsse weight", OFFSET(nsse_weight), FF_OPT_TYPE_INT, 8, INT_MIN, INT_MAX, V|E},
{"skip_top", "number of macroblock rows at the top which are skipped", OFFSET(skip_top), FF_OPT_TYPE_INT, DEFAULT, INT_MIN, INT_MAX, V|D},
{"skip_bottom", "number of macroblock rows at the bottom which are skipped", OFFSET(skip_bottom), FF_OPT_TYPE_INT, DEFAULT, INT_MIN, INT_MAX, V|D},
{"profile", NULL, OFFSET(profile), FF_OPT_TYPE_INT, FF_PROFILE_UNKNOWN, INT_MIN, INT_MAX, V|A|E, "profile"},
{"unknown", NULL, 0, FF_OPT_TYPE_CONST, FF_PROFILE_UNKNOWN, INT_MIN, INT_MAX, V|A|E, "profile"},
{"aac_main", NULL, 0, FF_OPT_TYPE_CONST, FF_PROFILE_AAC_MAIN, INT_MIN, INT_MAX, A|E, "profile"},
{"aac_low", NULL, 0, FF_OPT_TYPE_CONST, FF_PROFILE_AAC_LOW, INT_MIN, INT_MAX, A|E, "profile"},
{"aac_ssr", NULL, 0, FF_OPT_TYPE_CONST, FF_PROFILE_AAC_SSR, INT_MIN, INT_MAX, A|E, "profile"},
{"aac_ltp", NULL, 0, FF_OPT_TYPE_CONST, FF_PROFILE_AAC_LTP, INT_MIN, INT_MAX, A|E, "profile"},
{"level", NULL, OFFSET(level), FF_OPT_TYPE_INT, FF_LEVEL_UNKNOWN, INT_MIN, INT_MAX, V|A|E, "level"},
{"unknown", NULL, 0, FF_OPT_TYPE_CONST, FF_LEVEL_UNKNOWN, INT_MIN, INT_MAX, V|A|E, "level"},
{"lowres", "decode at 1= 1/2, 2=1/4, 3=1/8 resolutions", OFFSET(lowres), FF_OPT_TYPE_INT, 0, 0, INT_MAX, V|D},
{"skip_threshold", "frame skip threshold", OFFSET(frame_skip_threshold), FF_OPT_TYPE_INT, DEFAULT, INT_MIN, INT_MAX, V|E},
{"skip_factor", "frame skip factor", OFFSET(frame_skip_factor), FF_OPT_TYPE_INT, DEFAULT, INT_MIN, INT_MAX, V|E},
{"skip_exp", "frame skip exponent", OFFSET(frame_skip_exp), FF_OPT_TYPE_INT, DEFAULT, INT_MIN, INT_MAX, V|E},
{"skipcmp", "frame skip compare function", OFFSET(frame_skip_cmp), FF_OPT_TYPE_INT, FF_CMP_DCTMAX, INT_MIN, INT_MAX, V|E, "cmp_func"},
{"border_mask", "increases the quantizer for macroblocks close to borders", OFFSET(border_masking), FF_OPT_TYPE_FLOAT, DEFAULT, -FLT_MAX, FLT_MAX, V|E},
{"mblmin", "min macroblock lagrange factor (VBR)", OFFSET(mb_lmin), FF_OPT_TYPE_INT, FF_QP2LAMBDA * 2, 1, FF_LAMBDA_MAX, V|E},
{"mblmax", "max macroblock lagrange factor (VBR)", OFFSET(mb_lmax), FF_OPT_TYPE_INT, FF_QP2LAMBDA * 31, 1, FF_LAMBDA_MAX, V|E},
{"mepc", "motion estimation bitrate penalty compensation (1.0 = 256)", OFFSET(me_penalty_compensation), FF_OPT_TYPE_INT, 256, INT_MIN, INT_MAX, V|E},
{"skip_loop_filter", NULL, OFFSET(skip_loop_filter), FF_OPT_TYPE_INT, AVDISCARD_DEFAULT, INT_MIN, INT_MAX, V|D, "avdiscard"},
{"skip_idct"       , NULL, OFFSET(skip_idct)       , FF_OPT_TYPE_INT, AVDISCARD_DEFAULT, INT_MIN, INT_MAX, V|D, "avdiscard"},
{"skip_frame"      , NULL, OFFSET(skip_frame)      , FF_OPT_TYPE_INT, AVDISCARD_DEFAULT, INT_MIN, INT_MAX, V|D, "avdiscard"},
{"none"            , NULL, 0, FF_OPT_TYPE_CONST, AVDISCARD_NONE   , INT_MIN, INT_MAX, V|D, "avdiscard"},
{"default"         , NULL, 0, FF_OPT_TYPE_CONST, AVDISCARD_DEFAULT, INT_MIN, INT_MAX, V|D, "avdiscard"},
{"noref"           , NULL, 0, FF_OPT_TYPE_CONST, AVDISCARD_NONREF , INT_MIN, INT_MAX, V|D, "avdiscard"},
{"bidir"           , NULL, 0, FF_OPT_TYPE_CONST, AVDISCARD_BIDIR  , INT_MIN, INT_MAX, V|D, "avdiscard"},
{"nokey"           , NULL, 0, FF_OPT_TYPE_CONST, AVDISCARD_NONKEY , INT_MIN, INT_MAX, V|D, "avdiscard"},
{"all"             , NULL, 0, FF_OPT_TYPE_CONST, AVDISCARD_ALL    , INT_MIN, INT_MAX, V|D, "avdiscard"},
{"bidir_refine", "refine the two motion vectors used in bidirectional macroblocks", OFFSET(bidir_refine), FF_OPT_TYPE_INT, 1, 0, 4, V|E},
{"brd_scale", "downscales frames for dynamic B-frame decision", OFFSET(brd_scale), FF_OPT_TYPE_INT, DEFAULT, 0, 10, V|E},
{"crf", "enables constant quality mode, and selects the quality (x264)", OFFSET(crf), FF_OPT_TYPE_FLOAT, DEFAULT, 0, 51, V|E},
{"cqp", "constant quantization parameter rate control method", OFFSET(cqp), FF_OPT_TYPE_INT, -1, INT_MIN, INT_MAX, V|E},
{"keyint_min", "minimum interval between IDR-frames (x264)", OFFSET(keyint_min), FF_OPT_TYPE_INT, 25, INT_MIN, INT_MAX, V|E},
{"refs", "reference frames to consider for motion compensation (Snow)", OFFSET(refs), FF_OPT_TYPE_INT, 1, INT_MIN, INT_MAX, V|E},
{"chromaoffset", "chroma qp offset from luma", OFFSET(chromaoffset), FF_OPT_TYPE_INT, DEFAULT, INT_MIN, INT_MAX, V|E},
{"bframebias", "influences how often B-frames are used", OFFSET(bframebias), FF_OPT_TYPE_INT, DEFAULT, INT_MIN, INT_MAX, V|E},
{"trellis", "rate-distortion optimal quantization", OFFSET(trellis), FF_OPT_TYPE_INT, DEFAULT, INT_MIN, INT_MAX, V|A|E},
{"directpred", "direct mv prediction mode - 0 (none), 1 (spatial), 2 (temporal), 3 (auto)", OFFSET(directpred), FF_OPT_TYPE_INT, 2, INT_MIN, INT_MAX, V|E},
{"bpyramid", "allows B-frames to be used as references for predicting", 0, FF_OPT_TYPE_CONST, CODEC_FLAG2_BPYRAMID, INT_MIN, INT_MAX, V|E, "flags2"},
{"wpred", "weighted biprediction for b-frames (H.264)", 0, FF_OPT_TYPE_CONST, CODEC_FLAG2_WPRED, INT_MIN, INT_MAX, V|E, "flags2"},
{"mixed_refs", "one reference per partition, as opposed to one reference per macroblock", 0, FF_OPT_TYPE_CONST, CODEC_FLAG2_MIXED_REFS, INT_MIN, INT_MAX, V|E, "flags2"},
{"dct8x8", "high profile 8x8 transform (H.264)", 0, FF_OPT_TYPE_CONST, CODEC_FLAG2_8X8DCT, INT_MIN, INT_MAX, V|E, "flags2"},
{"fastpskip", "fast pskip (H.264)", 0, FF_OPT_TYPE_CONST, CODEC_FLAG2_FASTPSKIP, INT_MIN, INT_MAX, V|E, "flags2"},
{"aud", "access unit delimiters (H.264)", 0, FF_OPT_TYPE_CONST, CODEC_FLAG2_AUD, INT_MIN, INT_MAX, V|E, "flags2"},
{"skiprd", "RD optimal MB level residual skipping", 0, FF_OPT_TYPE_CONST, CODEC_FLAG2_SKIP_RD, INT_MIN, INT_MAX, V|E, "flags2"},
{"complexityblur", "reduce fluctuations in qp (before curve compression)", OFFSET(complexityblur), FF_OPT_TYPE_FLOAT, 20.0, FLT_MIN, FLT_MAX, V|E},
{"deblockalpha", "in-loop deblocking filter alphac0 parameter", OFFSET(deblockalpha), FF_OPT_TYPE_INT, DEFAULT, -6, 6, V|E},
{"deblockbeta", "in-loop deblocking filter beta parameter", OFFSET(deblockbeta), FF_OPT_TYPE_INT, DEFAULT, -6, 6, V|E},
{"partitions", "macroblock subpartition sizes to consider", OFFSET(partitions), FF_OPT_TYPE_FLAGS, DEFAULT, INT_MIN, INT_MAX, V|E, "partitions"},
{"parti4x4", NULL, 0, FF_OPT_TYPE_CONST, X264_PART_I4X4, INT_MIN, INT_MAX, V|E, "partitions"},
{"parti8x8", NULL, 0, FF_OPT_TYPE_CONST, X264_PART_I8X8, INT_MIN, INT_MAX, V|E, "partitions"},
{"partp4x4", NULL, 0, FF_OPT_TYPE_CONST, X264_PART_P4X4, INT_MIN, INT_MAX, V|E, "partitions"},
{"partp8x8", NULL, 0, FF_OPT_TYPE_CONST, X264_PART_P8X8, INT_MIN, INT_MAX, V|E, "partitions"},
{"partb8x8", NULL, 0, FF_OPT_TYPE_CONST, X264_PART_B8X8, INT_MIN, INT_MAX, V|E, "partitions"},
{"sc_factor", "multiplied by qscale for each frame and added to scene_change_score", OFFSET(scenechange_factor), FF_OPT_TYPE_INT, 6, 0, INT_MAX, V|E},
{"mv0_threshold", NULL, OFFSET(mv0_threshold), FF_OPT_TYPE_INT, 256, 0, INT_MAX, V|E},
{"ivlc", "intra vlc table", 0, FF_OPT_TYPE_CONST, CODEC_FLAG2_INTRA_VLC, INT_MIN, INT_MAX, V|E, "flags2"},
{"b_sensitivity", "adjusts sensitivity of b_frame_strategy 1", OFFSET(b_sensitivity), FF_OPT_TYPE_INT, 40, 1, INT_MAX, V|E},
{"compression_level", NULL, OFFSET(compression_level), FF_OPT_TYPE_INT, FF_COMPRESSION_DEFAULT, INT_MIN, INT_MAX, V|A|E},
#if LIBAVCODEC_VERSION_MAJOR < 53
{"use_lpc", "sets whether to use LPC mode (FLAC)", OFFSET(use_lpc), FF_OPT_TYPE_INT, -1, INT_MIN, INT_MAX, A|E},
#endif
{"lpc_coeff_precision", "LPC coefficient precision (FLAC)", OFFSET(lpc_coeff_precision), FF_OPT_TYPE_INT, DEFAULT, 0, INT_MAX, A|E},
{"min_prediction_order", NULL, OFFSET(min_prediction_order), FF_OPT_TYPE_INT, -1, INT_MIN, INT_MAX, A|E},
{"max_prediction_order", NULL, OFFSET(max_prediction_order), FF_OPT_TYPE_INT, -1, INT_MIN, INT_MAX, A|E},
{"prediction_order_method", "search method for selecting prediction order", OFFSET(prediction_order_method), FF_OPT_TYPE_INT, -1, INT_MIN, INT_MAX, A|E},
{"min_partition_order", NULL, OFFSET(min_partition_order), FF_OPT_TYPE_INT, -1, INT_MIN, INT_MAX, A|E},
{"max_partition_order", NULL, OFFSET(max_partition_order), FF_OPT_TYPE_INT, -1, INT_MIN, INT_MAX, A|E},
{"timecode_frame_start", "GOP timecode frame start number, in non drop frame format", OFFSET(timecode_frame_start), FF_OPT_TYPE_INT64, 0, 0, INT64_MAX, V|E},
{"drop_frame_timecode", NULL, 0, FF_OPT_TYPE_CONST, CODEC_FLAG2_DROP_FRAME_TIMECODE, INT_MIN, INT_MAX, V|E, "flags2"},
{"non_linear_q", "use non linear quantizer", 0, FF_OPT_TYPE_CONST, CODEC_FLAG2_NON_LINEAR_QUANT, INT_MIN, INT_MAX, V|E, "flags2"},
{"request_channels", "set desired number of audio channels", OFFSET(request_channels), FF_OPT_TYPE_INT, DEFAULT, 0, INT_MAX, A|D},
{"drc_scale", "percentage of dynamic range compression to apply", OFFSET(drc_scale), FF_OPT_TYPE_FLOAT, 1.0, 0.0, 1.0, A|D},
{"reservoir", "use bit reservoir", 0, FF_OPT_TYPE_CONST, CODEC_FLAG2_BIT_RESERVOIR, INT_MIN, INT_MAX, A|E, "flags2"},
{"mbtree", "use macroblock tree ratecontrol (x264 only)", 0, FF_OPT_TYPE_CONST, CODEC_FLAG2_MBTREE, INT_MIN, INT_MAX, V|E, "flags2"},
{"bits_per_raw_sample", NULL, OFFSET(bits_per_raw_sample), FF_OPT_TYPE_INT, DEFAULT, INT_MIN, INT_MAX},
{"channel_layout", NULL, OFFSET(channel_layout), FF_OPT_TYPE_INT64, DEFAULT, 0, INT64_MAX, A|E|D, "channel_layout"},
{"request_channel_layout", NULL, OFFSET(request_channel_layout), FF_OPT_TYPE_INT64, DEFAULT, 0, INT64_MAX, A|D, "request_channel_layout"},
{"rc_max_vbv_use", NULL, OFFSET(rc_max_available_vbv_use), FF_OPT_TYPE_FLOAT, 1.0/3, 0.0, FLT_MAX, V|E},
{"rc_min_vbv_use", NULL, OFFSET(rc_min_vbv_overflow_use),  FF_OPT_TYPE_FLOAT, 3,     0.0, FLT_MAX, V|E},
{"ticks_per_frame", NULL, OFFSET(ticks_per_frame), FF_OPT_TYPE_INT, 1, 1, INT_MAX, A|V|E|D},
{"color_primaries", NULL, OFFSET(color_primaries), FF_OPT_TYPE_INT, AVCOL_PRI_UNSPECIFIED, 1, AVCOL_PRI_NB-1, V|E|D},
{"color_trc", NULL, OFFSET(color_trc), FF_OPT_TYPE_INT, AVCOL_TRC_UNSPECIFIED, 1, AVCOL_TRC_NB-1, V|E|D},
{"colorspace", NULL, OFFSET(colorspace), FF_OPT_TYPE_INT, AVCOL_SPC_UNSPECIFIED, 1, AVCOL_SPC_NB-1, V|E|D},
{"color_range", NULL, OFFSET(color_range), FF_OPT_TYPE_INT, AVCOL_RANGE_UNSPECIFIED, 0, AVCOL_RANGE_NB-1, V|E|D},
{"chroma_sample_location", NULL, OFFSET(chroma_sample_location), FF_OPT_TYPE_INT, AVCHROMA_LOC_UNSPECIFIED, 0, AVCHROMA_LOC_NB-1, V|E|D},
{"psy", "use psycho visual optimization", 0, FF_OPT_TYPE_CONST, CODEC_FLAG2_PSY, INT_MIN, INT_MAX, V|E, "flags2"},
{"psy_rd", "specify psycho visual strength", OFFSET(psy_rd), FF_OPT_TYPE_FLOAT, 1.0, 0, FLT_MAX, V|E},
{"psy_trellis", "specify psycho visual trellis", OFFSET(psy_trellis), FF_OPT_TYPE_FLOAT, 0, 0, FLT_MAX, V|E},
{"aq_mode", "specify aq method", OFFSET(aq_mode), FF_OPT_TYPE_INT, 1, 0, INT_MAX, V|E},
{"aq_strength", "specify aq strength", OFFSET(aq_strength), FF_OPT_TYPE_FLOAT, 1.0, 0, FLT_MAX, V|E},
{"rc_lookahead", "specify number of frames to look ahead for frametype", OFFSET(rc_lookahead), FF_OPT_TYPE_INT, 40, 0, INT_MAX, V|E},
{"ssim", "ssim will be calculated during encoding", 0, FF_OPT_TYPE_CONST, CODEC_FLAG2_SSIM, INT_MIN, INT_MAX, V|E, "flags2"},
<<<<<<< HEAD
{"lpc_type", "sets which LPC algorithm to use", OFFSET(lpc_type), FF_OPT_TYPE_INT, -1, INT_MIN, INT_MAX, A|E},
{"lpc_passes", "sets the number of passes to use for Cholesky decomposition during LPC analysis", OFFSET(lpc_passes), FF_OPT_TYPE_INT, -1, INT_MIN, INT_MAX, A|E},
=======
{"intra_refresh", "use periodic insertion of intra blocks instead of keyframes", 0, FF_OPT_TYPE_CONST, CODEC_FLAG2_INTRA_REFRESH, INT_MIN, INT_MAX, V|E, "flags2"},
{"crf_max", "in crf mode, prevents vbv from lowering quality beyond this point", OFFSET(crf_max), FF_OPT_TYPE_FLOAT, DEFAULT, 0, 51, V|E},
{"log_level_offset", "set the log level offset", OFFSET(log_level_offset), FF_OPT_TYPE_INT, 0, INT_MIN, INT_MAX },
>>>>>>> 1986eb1b
{NULL},
};

#undef A
#undef V
#undef S
#undef E
#undef D
#undef DEFAULT

static const AVClass av_codec_context_class = { "AVCodecContext", context_to_name, options, LIBAVUTIL_VERSION_INT, OFFSET(log_level_offset) };

void avcodec_get_context_defaults2(AVCodecContext *s, enum AVMediaType codec_type){
    int flags=0;
    memset(s, 0, sizeof(AVCodecContext));

    s->av_class= &av_codec_context_class;

    s->codec_type = codec_type;
    if(codec_type == AVMEDIA_TYPE_AUDIO)
        flags= AV_OPT_FLAG_AUDIO_PARAM;
    else if(codec_type == AVMEDIA_TYPE_VIDEO)
        flags= AV_OPT_FLAG_VIDEO_PARAM;
    else if(codec_type == AVMEDIA_TYPE_SUBTITLE)
        flags= AV_OPT_FLAG_SUBTITLE_PARAM;
    av_opt_set_defaults2(s, flags, flags);

    s->time_base= (AVRational){0,1};
    s->get_buffer= avcodec_default_get_buffer;
    s->release_buffer= avcodec_default_release_buffer;
    s->get_format= avcodec_default_get_format;
    s->execute= avcodec_default_execute;
    s->execute2= avcodec_default_execute2;
    s->sample_aspect_ratio= (AVRational){0,1};
    s->pix_fmt= PIX_FMT_NONE;
    s->sample_fmt= SAMPLE_FMT_NONE;

    s->palctrl = NULL;
    s->reget_buffer= avcodec_default_reget_buffer;
    s->reordered_opaque= AV_NOPTS_VALUE;
}

AVCodecContext *avcodec_alloc_context2(enum AVMediaType codec_type){
    AVCodecContext *avctx= av_malloc(sizeof(AVCodecContext));

    if(avctx==NULL) return NULL;

    avcodec_get_context_defaults2(avctx, codec_type);

    return avctx;
}

void avcodec_get_context_defaults(AVCodecContext *s){
    avcodec_get_context_defaults2(s, AVMEDIA_TYPE_UNKNOWN);
}

AVCodecContext *avcodec_alloc_context(void){
    return avcodec_alloc_context2(AVMEDIA_TYPE_UNKNOWN);
}

int avcodec_copy_context(AVCodecContext *dest, const AVCodecContext *src)
{
    if (dest->codec) { // check that the dest context is uninitialized
        av_log(dest, AV_LOG_ERROR,
               "Tried to copy AVCodecContext %p into already-initialized %p\n",
               src, dest);
        return AVERROR(EINVAL);
    }
    memcpy(dest, src, sizeof(*dest));

    /* set values specific to opened codecs back to their default state */
    dest->priv_data       = NULL;
    dest->codec           = NULL;
    dest->palctrl         = NULL;
    dest->slice_offset    = NULL;
    dest->internal_buffer = NULL;
    dest->hwaccel         = NULL;
    dest->thread_opaque   = NULL;

    /* reallocate values that should be allocated separately */
    dest->rc_eq           = NULL;
    dest->extradata       = NULL;
    dest->intra_matrix    = NULL;
    dest->inter_matrix    = NULL;
    dest->rc_override     = NULL;
    if (src->rc_eq) {
        dest->rc_eq = av_strdup(src->rc_eq);
        if (!dest->rc_eq)
            return AVERROR(ENOMEM);
    }

#define alloc_and_copy_or_fail(obj, size, pad) \
    if (src->obj && size > 0) { \
        dest->obj = av_malloc(size + pad); \
        if (!dest->obj) \
            goto fail; \
        memcpy(dest->obj, src->obj, size); \
        if (pad) \
            memset(((uint8_t *) dest->obj) + size, 0, pad); \
    }
    alloc_and_copy_or_fail(extradata,    src->extradata_size,
                           FF_INPUT_BUFFER_PADDING_SIZE);
    alloc_and_copy_or_fail(intra_matrix, 64 * sizeof(int16_t), 0);
    alloc_and_copy_or_fail(inter_matrix, 64 * sizeof(int16_t), 0);
    alloc_and_copy_or_fail(rc_override,  src->rc_override_count * sizeof(*src->rc_override), 0);
#undef alloc_and_copy_or_fail

    return 0;

fail:
    av_freep(&dest->rc_override);
    av_freep(&dest->intra_matrix);
    av_freep(&dest->inter_matrix);
    av_freep(&dest->extradata);
    av_freep(&dest->rc_eq);
    return AVERROR(ENOMEM);
}<|MERGE_RESOLUTION|>--- conflicted
+++ resolved
@@ -413,14 +413,11 @@
 {"aq_strength", "specify aq strength", OFFSET(aq_strength), FF_OPT_TYPE_FLOAT, 1.0, 0, FLT_MAX, V|E},
 {"rc_lookahead", "specify number of frames to look ahead for frametype", OFFSET(rc_lookahead), FF_OPT_TYPE_INT, 40, 0, INT_MAX, V|E},
 {"ssim", "ssim will be calculated during encoding", 0, FF_OPT_TYPE_CONST, CODEC_FLAG2_SSIM, INT_MIN, INT_MAX, V|E, "flags2"},
-<<<<<<< HEAD
-{"lpc_type", "sets which LPC algorithm to use", OFFSET(lpc_type), FF_OPT_TYPE_INT, -1, INT_MIN, INT_MAX, A|E},
-{"lpc_passes", "sets the number of passes to use for Cholesky decomposition during LPC analysis", OFFSET(lpc_passes), FF_OPT_TYPE_INT, -1, INT_MIN, INT_MAX, A|E},
-=======
 {"intra_refresh", "use periodic insertion of intra blocks instead of keyframes", 0, FF_OPT_TYPE_CONST, CODEC_FLAG2_INTRA_REFRESH, INT_MIN, INT_MAX, V|E, "flags2"},
 {"crf_max", "in crf mode, prevents vbv from lowering quality beyond this point", OFFSET(crf_max), FF_OPT_TYPE_FLOAT, DEFAULT, 0, 51, V|E},
 {"log_level_offset", "set the log level offset", OFFSET(log_level_offset), FF_OPT_TYPE_INT, 0, INT_MIN, INT_MAX },
->>>>>>> 1986eb1b
+{"lpc_type", "sets which LPC algorithm to use", OFFSET(lpc_type), FF_OPT_TYPE_INT, -1, INT_MIN, INT_MAX, A|E},
+{"lpc_passes", "sets the number of passes to use for Cholesky decomposition during LPC analysis", OFFSET(lpc_passes), FF_OPT_TYPE_INT, -1, INT_MIN, INT_MAX, A|E},
 {NULL},
 };
 
