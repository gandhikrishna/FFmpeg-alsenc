/*
 * MPEG-4 ALS decoder
 * Copyright (c) 2009 Thilo Borgmann <thilo.borgmann _at_ googlemail.com>
 *
 * This file is part of FFmpeg.
 *
 * FFmpeg is free software; you can redistribute it and/or
 * modify it under the terms of the GNU Lesser General Public
 * License as published by the Free Software Foundation; either
 * version 2.1 of the License, or (at your option) any later version.
 *
 * FFmpeg is distributed in the hope that it will be useful,
 * but WITHOUT ANY WARRANTY; without even the implied warranty of
 * MERCHANTABILITY or FITNESS FOR A PARTICULAR PURPOSE.  See the GNU
 * Lesser General Public License for more details.
 *
 * You should have received a copy of the GNU Lesser General Public
 * License along with FFmpeg; if not, write to the Free Software
 * Foundation, Inc., 51 Franklin Street, Fifth Floor, Boston, MA 02110-1301 USA
 */

/**
 * @file
 * MPEG-4 ALS decoder
 * @author Thilo Borgmann <thilo.borgmann _at_ googlemail.com>
 */


#define DEBUG


#include "als.h"
#include "als_data.h"

#include "avcodec.h"
#include "get_bits.h"
#include "unary.h"
#include "mpeg4audio.h"
#include "bytestream.h"
#include "bgmc.h"
#include "dsputil.h"
#include "libavutil/crc.h"

#include <stdint.h>

/** Inter-channel weighting factors for multi-channel correlation.
 *  To be indexed by the Rice coded indices.
 */
static const int16_t mcc_weightings[] = {
    204,  192,  179,  166,  153,  140,  128,  115,
    102,   89,   76,   64,   51,   38,   25,   12,
      0,  -12,  -25,  -38,  -51,  -64,  -76,  -89,
   -102, -115, -128, -140, -153, -166, -179, -192
};


<<<<<<< HEAD
=======
/** Tail codes used in arithmetic coding using block Gilbert-Moore codes.
 */
static const uint8_t tail_code[16][6] = {
    { 74, 44, 25, 13,  7, 3},
    { 68, 42, 24, 13,  7, 3},
    { 58, 39, 23, 13,  7, 3},
    {126, 70, 37, 19, 10, 5},
    {132, 70, 37, 20, 10, 5},
    {124, 70, 38, 20, 10, 5},
    {120, 69, 37, 20, 11, 5},
    {116, 67, 37, 20, 11, 5},
    {108, 66, 36, 20, 10, 5},
    {102, 62, 36, 20, 10, 5},
    { 88, 58, 34, 19, 10, 5},
    {162, 89, 49, 25, 13, 7},
    {156, 87, 49, 26, 14, 7},
    {150, 86, 47, 26, 14, 7},
    {142, 84, 47, 26, 14, 7},
    {131, 79, 46, 26, 14, 7}
};


enum RA_Flag {
    RA_FLAG_NONE,
    RA_FLAG_FRAMES,
    RA_FLAG_HEADER
};


typedef struct {
    uint32_t samples;         ///< number of samples, 0xFFFFFFFF if unknown
    int resolution;           ///< 000 = 8-bit; 001 = 16-bit; 010 = 24-bit; 011 = 32-bit
    int floating;             ///< 1 = IEEE 32-bit floating-point, 0 = integer
    int msb_first;            ///< 1 = original CRC calculated on big-endian system, 0 = little-endian
    int frame_length;         ///< frame length for each frame (last frame may differ)
    int ra_distance;          ///< distance between RA frames (in frames, 0...255)
    enum RA_Flag ra_flag;     ///< indicates where the size of ra units is stored
    int adapt_order;          ///< adaptive order: 1 = on, 0 = off
    int coef_table;           ///< table index of Rice code parameters
    int long_term_prediction; ///< long term prediction (LTP): 1 = on, 0 = off
    int max_order;            ///< maximum prediction order (0..1023)
    int block_switching;      ///< number of block switching levels
    int bgmc;                 ///< "Block Gilbert-Moore Code": 1 = on, 0 = off (Rice coding only)
    int sb_part;              ///< sub-block partition
    int joint_stereo;         ///< joint stereo: 1 = on, 0 = off
    int mc_coding;            ///< extended inter-channel coding (multi channel coding): 1 = on, 0 = off
    int chan_config;          ///< indicates that a chan_config_info field is present
    int chan_sort;            ///< channel rearrangement: 1 = on, 0 = off
    int rlslms;               ///< use "Recursive Least Square-Least Mean Square" predictor: 1 = on, 0 = off
    int chan_config_info;     ///< mapping of channels to loudspeaker locations. Unused until setting channel configuration is implemented.
    int *chan_pos;            ///< original channel positions
    int crc_enabled;          ///< enable Cyclic Redundancy Checksum
} ALSSpecificConfig;


>>>>>>> 655fa135
typedef struct {
    int stop_flag;
    int master_channel;
    int time_diff_flag;
    int time_diff_sign;
    int time_diff_index;
    int weighting[6];
} ALSChannelData;


typedef struct {
    AVCodecContext *avctx;
    ALSSpecificConfig sconf;
    GetBitContext gb;
    DSPContext dsp;
    const AVCRC *crc_table;
    uint32_t crc_org;               ///< CRC value of the original input data
    uint32_t crc;                   ///< CRC value calculated from decoded data
    unsigned int cur_frame_length;  ///< length of the current frame to decode
    unsigned int frame_id;          ///< the frame ID / number of the current frame
    unsigned int js_switch;         ///< if true, joint-stereo decoding is enforced
    unsigned int num_blocks;        ///< number of blocks used in the current frame
    unsigned int s_max;             ///< maximum Rice parameter allowed in entropy coding
    uint8_t *bgmc_lut;              ///< pointer at lookup tables used for BGMC
    unsigned int *bgmc_lut_status;  ///< pointer at lookup table status flags used for BGMC
    int ltp_lag_length;             ///< number of bits used for ltp lag value
    int *use_ltp;                   ///< contains use_ltp flags for all channels
    int *ltp_lag;                   ///< contains ltp lag values for all channels
    int **ltp_gain;                 ///< gain values for ltp 5-tap filter for a channel
    int *ltp_gain_buffer;           ///< contains all gain values for ltp 5-tap filter
    int32_t **quant_cof;            ///< quantized parcor coefficients for a channel
    int32_t *quant_cof_buffer;      ///< contains all quantized parcor coefficients
    int32_t **lpc_cof;              ///< coefficients of the direct form prediction filter for a channel
    int32_t *lpc_cof_buffer;        ///< contains all coefficients of the direct form prediction filter
    int32_t *lpc_cof_reversed_buffer; ///< temporary buffer to set up a reversed versio of lpc_cof_buffer
    ALSChannelData **chan_data;     ///< channel data for multi-channel correlation
    ALSChannelData *chan_data_buffer; ///< contains channel data for all channels
    int *reverted_channels;         ///< stores a flag for each reverted channel
    int32_t *prev_raw_samples;      ///< contains unshifted raw samples from the previous block
    int32_t **raw_samples;          ///< decoded raw samples for each channel
    int32_t *raw_buffer;            ///< contains all decoded raw samples including carryover samples
    uint8_t *crc_buffer;            ///< buffer of byte order corrected samples used for CRC check
} ALSDecContext;


typedef struct {
    unsigned int block_length;      ///< number of samples within the block
    unsigned int ra_block;          ///< if true, this is a random access block
    int          const_block;       ///< if true, this is a constant value block
    int32_t      const_val;         ///< the sample value of a constant block
    int          js_blocks;         ///< true if this block contains a difference signal
    unsigned int shift_lsbs;        ///< shift of values for this block
    unsigned int opt_order;         ///< prediction order of this block
    int          store_prev_samples;///< if true, carryover samples have to be stored
    int          *use_ltp;          ///< if true, long-term prediction is used
    int          *ltp_lag;          ///< lag value for long-term prediction
    int          *ltp_gain;         ///< gain values for ltp 5-tap filter
    int32_t      *quant_cof;        ///< quantized parcor coefficients
    int32_t      *lpc_cof;          ///< coefficients of the direct form prediction
    int32_t      *raw_samples;      ///< decoded raw samples / residuals for this block
    int32_t      *prev_raw_samples; ///< contains unshifted raw samples from the previous block
    int32_t      *raw_other;        ///< decoded raw samples of the other channel of a channel pair
} ALSBlockData;


<<<<<<< HEAD
/** Reads an ALSSpecificConfig from a buffer into the output struct.
=======
static av_cold void dprint_specific_config(ALSDecContext *ctx)
{
#ifdef DEBUG
    AVCodecContext *avctx    = ctx->avctx;
    ALSSpecificConfig *sconf = &ctx->sconf;

    dprintf(avctx, "resolution = %i\n",           sconf->resolution);
    dprintf(avctx, "floating = %i\n",             sconf->floating);
    dprintf(avctx, "frame_length = %i\n",         sconf->frame_length);
    dprintf(avctx, "ra_distance = %i\n",          sconf->ra_distance);
    dprintf(avctx, "ra_flag = %i\n",              sconf->ra_flag);
    dprintf(avctx, "adapt_order = %i\n",          sconf->adapt_order);
    dprintf(avctx, "coef_table = %i\n",           sconf->coef_table);
    dprintf(avctx, "long_term_prediction = %i\n", sconf->long_term_prediction);
    dprintf(avctx, "max_order = %i\n",            sconf->max_order);
    dprintf(avctx, "block_switching = %i\n",      sconf->block_switching);
    dprintf(avctx, "bgmc = %i\n",                 sconf->bgmc);
    dprintf(avctx, "sb_part = %i\n",              sconf->sb_part);
    dprintf(avctx, "joint_stereo = %i\n",         sconf->joint_stereo);
    dprintf(avctx, "mc_coding = %i\n",            sconf->mc_coding);
    dprintf(avctx, "chan_config = %i\n",          sconf->chan_config);
    dprintf(avctx, "chan_sort = %i\n",            sconf->chan_sort);
    dprintf(avctx, "RLSLMS = %i\n",               sconf->rlslms);
    dprintf(avctx, "chan_config_info = %i\n",     sconf->chan_config_info);
#endif
}


/** Read an ALSSpecificConfig from a buffer into the output struct.
>>>>>>> 655fa135
 */
static av_cold int read_specific_config(ALSDecContext *ctx)
{
    GetBitContext gb;
    uint64_t ht_size;
    int i, config_offset;
    MPEG4AudioConfig m4ac;
    ALSSpecificConfig *sconf = &ctx->sconf;
    AVCodecContext *avctx    = ctx->avctx;
    uint32_t als_id, header_size, trailer_size;

    init_get_bits(&gb, avctx->extradata, avctx->extradata_size * 8);

    config_offset = ff_mpeg4audio_get_config(&m4ac, avctx->extradata,
                                             avctx->extradata_size);

    if (config_offset < 0)
        return -1;

    skip_bits_long(&gb, config_offset);

    if (get_bits_left(&gb) < (30 << 3))
        return -1;

    // read the fixed items
    als_id                      = get_bits_long(&gb, 32);
    avctx->sample_rate          = m4ac.sample_rate;
    skip_bits_long(&gb, 32); // sample rate already known
    sconf->samples              = get_bits_long(&gb, 32);
    avctx->channels             = m4ac.channels;
    skip_bits(&gb, 16);      // number of channels already knwon
    skip_bits(&gb, 3);       // skip file_type
    sconf->resolution           = get_bits(&gb, 3);
    sconf->floating             = get_bits1(&gb);
    sconf->msb_first            = get_bits1(&gb);
    sconf->frame_length         = get_bits(&gb, 16) + 1;
    sconf->ra_distance          = get_bits(&gb, 8);
    sconf->ra_flag              = get_bits(&gb, 2);
    sconf->adapt_order          = get_bits1(&gb);
    sconf->coef_table           = get_bits(&gb, 2);
    sconf->long_term_prediction = get_bits1(&gb);
    sconf->max_order            = get_bits(&gb, 10);
    sconf->block_switching      = get_bits(&gb, 2);
    sconf->bgmc                 = get_bits1(&gb);
    sconf->sb_part              = get_bits1(&gb);
    sconf->joint_stereo         = get_bits1(&gb);
    sconf->mc_coding            = get_bits1(&gb);
    sconf->chan_config          = get_bits1(&gb);
    sconf->chan_sort            = get_bits1(&gb);
    sconf->crc_enabled          = get_bits1(&gb);
    sconf->rlslms               = get_bits1(&gb);
    skip_bits(&gb, 5);       // skip 5 reserved bits
    skip_bits1(&gb);         // skip aux_data_enabled


    // check for ALSSpecificConfig struct
    if (als_id != MKBETAG('A','L','S','\0'))
        return -1;

    ctx->cur_frame_length = sconf->frame_length;

    // read channel config
    if (sconf->chan_config)
        sconf->chan_config_info = get_bits(&gb, 16);
    // TODO: use this to set avctx->channel_layout


    // read channel sorting
    if (sconf->chan_sort && avctx->channels > 1) {
        int chan_pos_bits = av_ceil_log2(avctx->channels);
        int bits_needed  = avctx->channels * chan_pos_bits + 7;
        if (get_bits_left(&gb) < bits_needed)
            return -1;

        if (!(sconf->chan_pos = av_malloc(avctx->channels * sizeof(*sconf->chan_pos))))
            return AVERROR(ENOMEM);

        for (i = 0; i < avctx->channels; i++)
            sconf->chan_pos[i] = get_bits(&gb, chan_pos_bits);

        align_get_bits(&gb);
        // TODO: use this to actually do channel sorting
    } else {
        sconf->chan_sort = 0;
    }


    // read fixed header and trailer sizes,
    // if size = 0xFFFFFFFF then there is no data field!
    if (get_bits_left(&gb) < 64)
        return -1;

    header_size  = get_bits_long(&gb, 32);
    trailer_size = get_bits_long(&gb, 32);
    if (header_size  == 0xFFFFFFFF)
        header_size  = 0;
    if (trailer_size == 0xFFFFFFFF)
        trailer_size = 0;

    ht_size = ((int64_t)(header_size) + (int64_t)(trailer_size)) << 3;


    // skip the header and trailer data
    if (get_bits_left(&gb) < ht_size)
        return -1;

    if (ht_size > INT32_MAX)
        return -1;

    skip_bits_long(&gb, ht_size);


    // initialize CRC calculation
    if (sconf->crc_enabled) {
        if (get_bits_left(&gb) < 32)
            return -1;

        if (avctx->error_recognition >= FF_ER_CAREFUL) {
            ctx->crc_table = av_crc_get_table(AV_CRC_32_IEEE_LE);
            ctx->crc       = 0xFFFFFFFF;
            ctx->crc_org   = ~get_bits_long(&gb, 32);
        } else
            skip_bits_long(&gb, 32);
    }


    // no need to read the rest of ALSSpecificConfig (ra_unit_size & aux data)

    ff_als_dprint_specific_config(avctx, sconf);

    return 0;
}


/** Check the ALSSpecificConfig for unsupported features.
 */
static int check_specific_config(ALSDecContext *ctx)
{
    ALSSpecificConfig *sconf = &ctx->sconf;
    int error = 0;

    // report unsupported feature and set error value
    #define MISSING_ERR(cond, str, errval)              \
    {                                                   \
        if (cond) {                                     \
            av_log_missing_feature(ctx->avctx, str, 0); \
            error = errval;                             \
        }                                               \
    }

    MISSING_ERR(sconf->floating,             "Floating point decoding",     -1);
    MISSING_ERR(sconf->rlslms,               "Adaptive RLS-LMS prediction", -1);
    MISSING_ERR(sconf->chan_sort,            "Channel sorting",              0);

    return error;
}


<<<<<<< HEAD
/** Reads and decodes a Rice codeword.
=======
/** Parse the bs_info field to extract the block partitioning used in
 *  block switching mode, refer to ISO/IEC 14496-3, section 11.6.2.
 */
static void parse_bs_info(const uint32_t bs_info, unsigned int n,
                          unsigned int div, unsigned int **div_blocks,
                          unsigned int *num_blocks)
{
    if (n < 31 && ((bs_info << n) & 0x40000000)) {
        // if the level is valid and the investigated bit n is set
        // then recursively check both children at bits (2n+1) and (2n+2)
        n   *= 2;
        div += 1;
        parse_bs_info(bs_info, n + 1, div, div_blocks, num_blocks);
        parse_bs_info(bs_info, n + 2, div, div_blocks, num_blocks);
    } else {
        // else the bit is not set or the last level has been reached
        // (bit implicitly not set)
        **div_blocks = div;
        (*div_blocks)++;
        (*num_blocks)++;
    }
}


/** Read and decode a Rice codeword.
>>>>>>> 655fa135
 */
static int32_t decode_rice(GetBitContext *gb, unsigned int k)
{
    int max = get_bits_left(gb) - k;
    int q   = get_unary(gb, 0, max);
    int r   = k ? get_bits1(gb) : !(q & 1);

    if (k > 1) {
        q <<= (k - 1);
        q  += get_bits_long(gb, k - 1);
    } else if (!k) {
        q >>= 1;
    }
    return r ? q : ~q;
}


<<<<<<< HEAD
/** Reads block switching field if necessary and sets actual block sizes.
 *  Also assures that the block sizes of the last frame correspond to the
=======
/** Convert PARCOR coefficient k to direct filter coefficient.
 */
static void parcor_to_lpc(unsigned int k, const int32_t *par, int32_t *cof)
{
    int i, j;

    for (i = 0, j = k - 1; i < j; i++, j--) {
        int tmp1 = ((MUL64(par[k], cof[j]) + (1 << 19)) >> 20);
        cof[j]  += ((MUL64(par[k], cof[i]) + (1 << 19)) >> 20);
        cof[i]  += tmp1;
    }
    if (i == j)
        cof[i] += ((MUL64(par[k], cof[j]) + (1 << 19)) >> 20);

    cof[k] = par[k];
}


/** Read block switching field if necessary and set actual block sizes.
 *  Also assure that the block sizes of the last frame correspond to the
>>>>>>> 655fa135
 *  actual number of samples.
 */
static void get_block_sizes(ALSDecContext *ctx, unsigned int *div_blocks,
                            uint32_t *bs_info)
{
    ALSSpecificConfig *sconf     = &ctx->sconf;
    GetBitContext *gb            = &ctx->gb;
    unsigned int *ptr_div_blocks = div_blocks;
    unsigned int b;

    if (sconf->block_switching) {
        unsigned int bs_info_len = 1 << (sconf->block_switching + 2);
        *bs_info = get_bits_long(gb, bs_info_len);
        *bs_info <<= (32 - bs_info_len);
    }

    ctx->num_blocks = 0;
    ff_als_parse_bs_info(*bs_info, 0, 0, &ptr_div_blocks, &ctx->num_blocks);

    // The last frame may have an overdetermined block structure given in
    // the bitstream. In that case the defined block structure would need
    // more samples than available to be consistent.
    // The block structure is actually used but the block sizes are adapted
    // to fit the actual number of available samples.
    // Example: 5 samples, 2nd level block sizes: 2 2 2 2.
    // This results in the actual block sizes:    2 2 1 0.
    // This is not specified in 14496-3 but actually done by the reference
    // codec RM22 revision 2.
    // This appears to happen in case of an odd number of samples in the last
    // frame which is actually not allowed by the block length switching part
    // of 14496-3.
    // The ALS conformance files feature an odd number of samples in the last
    // frame.

    for (b = 0; b < ctx->num_blocks; b++)
        div_blocks[b] = ctx->sconf.frame_length >> div_blocks[b];

    if (ctx->cur_frame_length != ctx->sconf.frame_length) {
        unsigned int remaining = ctx->cur_frame_length;

        for (b = 0; b < ctx->num_blocks; b++) {
            if (remaining <= div_blocks[b]) {
                div_blocks[b] = remaining;
                ctx->num_blocks = b + 1;
                break;
            }

            remaining -= div_blocks[b];
        }
    }
}


/** Read the block data for a constant block
 */
static void read_const_block_data(ALSDecContext *ctx, ALSBlockData *bd)
{
    ALSSpecificConfig *sconf = &ctx->sconf;
    AVCodecContext *avctx    = ctx->avctx;
    GetBitContext *gb        = &ctx->gb;

    bd->const_val    = 0;
    bd->const_block  = get_bits1(gb);    // 1 = constant value, 0 = zero block (silence)
    bd->js_blocks    = get_bits1(gb);

    // skip 5 reserved bits
    skip_bits(gb, 5);

    if (bd->const_block) {
        unsigned int const_val_bits = sconf->floating ? 24 : avctx->bits_per_raw_sample;
        bd->const_val = get_sbits_long(gb, const_val_bits);
    }

    // ensure constant block decoding by reusing this field
    bd->const_block = 1;
}


/** Decode the block data for a constant block
 */
static void decode_const_block_data(ALSDecContext *ctx, ALSBlockData *bd)
{
    int      smp = bd->block_length;
    int32_t  val = bd->const_val;
    int32_t *dst = bd->raw_samples;

    // write raw samples into buffer
    for (; smp; smp--)
        *dst++ = val;
}


/** Read the block data for a non-constant block
 */
static int read_var_block_data(ALSDecContext *ctx, ALSBlockData *bd)
{
    ALSSpecificConfig *sconf = &ctx->sconf;
    AVCodecContext *avctx    = ctx->avctx;
    GetBitContext *gb        = &ctx->gb;
    unsigned int k;
    unsigned int s[8];
    unsigned int sx[8];
    unsigned int sub_blocks, log2_sub_blocks, sb_length;
    unsigned int start      = 0;
    unsigned int opt_order;
    int          sb;
    int32_t      *quant_cof = bd->quant_cof;
    int32_t      *current_res;


    // ensure variable block decoding by reusing this field
    bd->const_block = 0;

    bd->opt_order   = 1;
    bd->js_blocks   = get_bits1(gb);

    opt_order       = bd->opt_order;

    // determine the number of subblocks for entropy decoding
    if (!sconf->bgmc && !sconf->sb_part) {
        log2_sub_blocks = 0;
    } else {
        if (sconf->bgmc && sconf->sb_part)
            log2_sub_blocks = get_bits(gb, 2);
        else
            log2_sub_blocks = 2 * get_bits1(gb);
    }

    sub_blocks = 1 << log2_sub_blocks;

    // do not continue in case of a damaged stream since
    // block_length must be evenly divisible by sub_blocks
    if (bd->block_length & (sub_blocks - 1)) {
        av_log(avctx, AV_LOG_WARNING,
               "Block length is not evenly divisible by the number of subblocks.\n");
        return -1;
    }

    sb_length = bd->block_length >> log2_sub_blocks;

    if (sconf->bgmc) {
        s[0] = get_bits(gb, 8 + (sconf->resolution > 1));
        for (k = 1; k < sub_blocks; k++)
            s[k] = s[k - 1] + decode_rice(gb, 2);

        for (k = 0; k < sub_blocks; k++) {
            sx[k]   = s[k] & 0x0F;
            s [k] >>= 4;
        }
    } else {
        s[0] = get_bits(gb, 4 + (sconf->resolution > 1));
        for (k = 1; k < sub_blocks; k++)
            s[k] = s[k - 1] + decode_rice(gb, 0);
    }

    if (get_bits1(gb))
        bd->shift_lsbs = get_bits(gb, 4) + 1;

    bd->store_prev_samples = (bd->js_blocks && bd->raw_other) || bd->shift_lsbs;


    if (!sconf->rlslms) {
        if (sconf->adapt_order) {
            int opt_order_length = av_ceil_log2(av_clip((bd->block_length >> 3) - 1,
                                                2, sconf->max_order + 1));
            bd->opt_order        = get_bits(gb, opt_order_length);
        } else {
            bd->opt_order = sconf->max_order;
        }

        opt_order = bd->opt_order;

        if (opt_order) {
            int add_base;

            if (sconf->coef_table == 3) {
                add_base = 0x7F;

                // read coefficient 0
                quant_cof[0] = 32 * ff_als_parcor_scaled_values[get_bits(gb, 7)];

                // read coefficient 1
                if (opt_order > 1)
                    quant_cof[1] = -32 * ff_als_parcor_scaled_values[get_bits(gb, 7)];

                // read coefficients 2 to opt_order
                for (k = 2; k < opt_order; k++)
                    quant_cof[k] = get_bits(gb, 7);
            } else {
                int k_max;
                add_base = 1;

                // read coefficient 0 to 19
                k_max = FFMIN(opt_order, 20);
                for (k = 0; k < k_max; k++) {
                    int rice_param = ff_als_parcor_rice_table[sconf->coef_table][k][1];
                    int offset     = ff_als_parcor_rice_table[sconf->coef_table][k][0];
                    quant_cof[k] = decode_rice(gb, rice_param) + offset;
                }

                // read coefficients 20 to 126
                k_max = FFMIN(opt_order, 127);
                for (; k < k_max; k++)
                    quant_cof[k] = decode_rice(gb, 2) + (k & 1);

                // read coefficients 127 to opt_order
                for (; k < opt_order; k++)
                    quant_cof[k] = decode_rice(gb, 1);

                quant_cof[0] = 32 * ff_als_parcor_scaled_values[quant_cof[0] + 64];

                if (opt_order > 1)
                    quant_cof[1] = -32 * ff_als_parcor_scaled_values[quant_cof[1] + 64];
            }

            for (k = 2; k < opt_order; k++)
                quant_cof[k] = (quant_cof[k] << 14) + (add_base << 13);
        }
    }

    // read LTP gain and lag values
    if (sconf->long_term_prediction) {
        *bd->use_ltp = get_bits1(gb);

        if (*bd->use_ltp) {
            int r, c;

            bd->ltp_gain[0]   = decode_rice(gb, 1) << 3;
            bd->ltp_gain[1]   = decode_rice(gb, 2) << 3;

            r                 = get_unary(gb, 0, 4);
            c                 = get_bits(gb, 2);
            bd->ltp_gain[2]   = ff_als_ltp_gain_values[r][c];

            bd->ltp_gain[3]   = decode_rice(gb, 2) << 3;
            bd->ltp_gain[4]   = decode_rice(gb, 1) << 3;

            *bd->ltp_lag      = get_bits(gb, ctx->ltp_lag_length);
            *bd->ltp_lag     += FFMAX(4, opt_order + 1);
        }
    }

    // read first value and residuals in case of a random access block
    if (bd->ra_block) {
        if (opt_order)
            bd->raw_samples[0] = decode_rice(gb, avctx->bits_per_raw_sample - 4);
        if (opt_order > 1)
            bd->raw_samples[1] = decode_rice(gb, FFMIN(s[0] + 3, ctx->s_max));
        if (opt_order > 2)
            bd->raw_samples[2] = decode_rice(gb, FFMIN(s[0] + 1, ctx->s_max));

        start = FFMIN(opt_order, 3);
    }

    // read all residuals
    if (sconf->bgmc) {
        unsigned int delta[8];
        unsigned int k    [8];
        unsigned int b = av_clip((av_ceil_log2(bd->block_length) - 3) >> 1, 0, 5);
        unsigned int i = start;

        // read most significant bits
        unsigned int high;
        unsigned int low;
        unsigned int value;

        ff_bgmc_decode_init(gb, &high, &low, &value);

        current_res = bd->raw_samples + start;

        for (sb = 0; sb < sub_blocks; sb++, i = 0) {
            k    [sb] = s[sb] > b ? s[sb] - b : 0;
            delta[sb] = 5 - s[sb] + k[sb];

            ff_bgmc_decode(gb, sb_length, current_res,
                        delta[sb], sx[sb], &high, &low, &value, ctx->bgmc_lut, ctx->bgmc_lut_status);

            current_res += sb_length;
        }

        ff_bgmc_decode_end(gb);


        // read least significant bits and tails
        i = start;
        current_res = bd->raw_samples + start;

        for (sb = 0; sb < sub_blocks; sb++, i = 0) {
            unsigned int cur_tail_code = ff_bgmc_tail_code[sx[sb]][delta[sb]];
            unsigned int cur_k         = k[sb];
            unsigned int cur_s         = s[sb];

            for (; i < sb_length; i++) {
                int32_t res = *current_res;

                if (res == cur_tail_code) {
                    unsigned int max_msb =   (2 + (sx[sb] > 2) + (sx[sb] > 10))
                                          << (5 - delta[sb]);

                    res = decode_rice(gb, cur_s);

                    if (res >= 0) {
                        res += (max_msb    ) << cur_k;
                    } else {
                        res -= (max_msb - 1) << cur_k;
                    }
                } else {
                    if (res > cur_tail_code)
                        res--;

                    if (res & 1)
                        res = -res;

                    res >>= 1;

                    if (cur_k) {
                        res <<= cur_k;
                        res  |= get_bits_long(gb, cur_k);
                    }
                }

                *current_res++ = res;
            }
        }
    } else {
        current_res = bd->raw_samples + start;

        for (sb = 0; sb < sub_blocks; sb++, start = 0)
            for (; start < sb_length; start++)
                *current_res++ = decode_rice(gb, s[sb]);
     }

    if (!sconf->mc_coding || ctx->js_switch)
        align_get_bits(gb);

    return 0;
}


/** Decode the block data for a non-constant block
 */
static int decode_var_block_data(ALSDecContext *ctx, ALSBlockData *bd)
{
    ALSSpecificConfig *sconf = &ctx->sconf;
    unsigned int block_length = bd->block_length;
    unsigned int smp = 0;
    unsigned int k;
    int opt_order             = bd->opt_order;
    int sb;
    int64_t y;
    int32_t *quant_cof        = bd->quant_cof;
    int32_t *lpc_cof          = bd->lpc_cof;
    int32_t *raw_samples      = bd->raw_samples;
    int32_t *raw_samples_end  = bd->raw_samples + bd->block_length;
    int32_t *lpc_cof_reversed = ctx->lpc_cof_reversed_buffer;

    // reverse long-term prediction
    if (*bd->use_ltp) {
        int ltp_smp;

        for (ltp_smp = FFMAX(*bd->ltp_lag - 2, 0); ltp_smp < block_length; ltp_smp++) {
            int center = ltp_smp - *bd->ltp_lag;
            int begin  = FFMAX(0, center - 2);
            int end    = center + 3;
            int tab    = 5 - (end - begin);
            int base;

            y = 1 << 6;

            for (base = begin; base < end; base++, tab++)
                y += MUL64(bd->ltp_gain[tab], raw_samples[base]);

            raw_samples[ltp_smp] += y >> 7;
        }
    }

    // reconstruct all samples from residuals
    if (bd->ra_block) {
        for (smp = 0; smp < opt_order; smp++) {
            y = 1 << 19;

            for (sb = 0; sb < smp; sb++)
                y += MUL64(lpc_cof[sb], raw_samples[-(sb + 1)]);

            *raw_samples++ -= y >> 20;
            ff_als_parcor_to_lpc(smp, quant_cof, lpc_cof);
        }
    } else {
        for (k = 0; k < opt_order; k++)
            ff_als_parcor_to_lpc(k, quant_cof, lpc_cof);

        // store previous samples in case that they have to be altered
        if (bd->store_prev_samples)
            memcpy(bd->prev_raw_samples, raw_samples - sconf->max_order,
                   sizeof(*bd->prev_raw_samples) * sconf->max_order);

        // reconstruct difference signal for prediction (joint-stereo)
        if (bd->js_blocks && bd->raw_other) {
            int32_t *left, *right;

            if (bd->raw_other > raw_samples) {  // D = R - L
                left  = raw_samples;
                right = bd->raw_other;
            } else {                                // D = R - L
                left  = bd->raw_other;
                right = raw_samples;
            }

            for (sb = -1; sb >= -sconf->max_order; sb--)
                raw_samples[sb] = right[sb] - left[sb];
        }

        // reconstruct shifted signal
        if (bd->shift_lsbs)
            for (sb = -1; sb >= -sconf->max_order; sb--)
                raw_samples[sb] >>= bd->shift_lsbs;
    }

    // reverse linear prediction coefficients for efficiency
    lpc_cof = lpc_cof + opt_order;

    for (sb = 0; sb < opt_order; sb++)
        lpc_cof_reversed[sb] = lpc_cof[-(sb + 1)];

    // reconstruct raw samples
    raw_samples = bd->raw_samples + smp;
    lpc_cof     = lpc_cof_reversed + opt_order;

    for (; raw_samples < raw_samples_end; raw_samples++) {
        y = 1 << 19;

        for (sb = -opt_order; sb < 0; sb++)
            y += MUL64(lpc_cof[sb], raw_samples[sb]);

        *raw_samples -= y >> 20;
    }

    raw_samples = bd->raw_samples;

    // restore previous samples in case that they have been altered
    if (bd->store_prev_samples)
        memcpy(raw_samples - sconf->max_order, bd->prev_raw_samples,
               sizeof(*raw_samples) * sconf->max_order);

    return 0;
}


/** Read the block data.
 */
static int read_block(ALSDecContext *ctx, ALSBlockData *bd)
{
    GetBitContext *gb        = &ctx->gb;

    // read block type flag and read the samples accordingly
    if (get_bits1(gb)) {
        if (read_var_block_data(ctx, bd))
            return -1;
    } else {
        read_const_block_data(ctx, bd);
    }

    return 0;
}


/** Decode the block data.
 */
static int decode_block(ALSDecContext *ctx, ALSBlockData *bd)
{
    unsigned int smp;

    // read block type flag and read the samples accordingly
    if (bd->const_block)
        decode_const_block_data(ctx, bd);
    else if (decode_var_block_data(ctx, bd))
        return -1;

    // TODO: read RLSLMS extension data

    if (bd->shift_lsbs)
        for (smp = 0; smp < bd->block_length; smp++)
            bd->raw_samples[smp] <<= bd->shift_lsbs;

    return 0;
}


/** Read and decode block data successively.
 */
static int read_decode_block(ALSDecContext *ctx, ALSBlockData *bd)
{
    int ret;

    ret = read_block(ctx, bd);

    if (ret)
        return ret;

    ret = decode_block(ctx, bd);

    return ret;
}


/** Compute the number of samples left to decode for the current frame and
 *  sets these samples to zero.
 */
static void zero_remaining(unsigned int b, unsigned int b_max,
                           const unsigned int *div_blocks, int32_t *buf)
{
    unsigned int count = 0;

    while (b < b_max)
        count += div_blocks[b];

    if (count)
        memset(buf, 0, sizeof(*buf) * count);
}


/** Decode blocks independently.
 */
static int decode_blocks_ind(ALSDecContext *ctx, unsigned int ra_frame,
                             unsigned int c, const unsigned int *div_blocks,
                             unsigned int *js_blocks)
{
    unsigned int b;
    ALSBlockData bd;

    memset(&bd, 0, sizeof(ALSBlockData));

    bd.ra_block         = ra_frame;
    bd.use_ltp          = ctx->use_ltp;
    bd.ltp_lag          = ctx->ltp_lag;
    bd.ltp_gain         = ctx->ltp_gain[0];
    bd.quant_cof        = ctx->quant_cof[0];
    bd.lpc_cof          = ctx->lpc_cof[0];
    bd.prev_raw_samples = ctx->prev_raw_samples;
    bd.raw_samples      = ctx->raw_samples[c];


    for (b = 0; b < ctx->num_blocks; b++) {
        bd.shift_lsbs       = 0;
        bd.block_length     = div_blocks[b];

        if (read_decode_block(ctx, &bd)) {
            // damaged block, write zero for the rest of the frame
            zero_remaining(b, ctx->num_blocks, div_blocks, bd.raw_samples);
            return -1;
        }
        bd.raw_samples += div_blocks[b];
        bd.ra_block     = 0;
    }

    return 0;
}


/** Decode blocks dependently.
 */
static int decode_blocks(ALSDecContext *ctx, unsigned int ra_frame,
                         unsigned int c, const unsigned int *div_blocks,
                         unsigned int *js_blocks)
{
    ALSSpecificConfig *sconf = &ctx->sconf;
    unsigned int offset = 0;
    unsigned int b;
    ALSBlockData bd[2];

    memset(bd, 0, 2 * sizeof(ALSBlockData));

    bd[0].ra_block         = ra_frame;
    bd[0].use_ltp          = ctx->use_ltp;
    bd[0].ltp_lag          = ctx->ltp_lag;
    bd[0].ltp_gain         = ctx->ltp_gain[0];
    bd[0].quant_cof        = ctx->quant_cof[0];
    bd[0].lpc_cof          = ctx->lpc_cof[0];
    bd[0].prev_raw_samples = ctx->prev_raw_samples;
    bd[0].js_blocks        = *js_blocks;

    bd[1].ra_block         = ra_frame;
    bd[1].use_ltp          = ctx->use_ltp;
    bd[1].ltp_lag          = ctx->ltp_lag;
    bd[1].ltp_gain         = ctx->ltp_gain[0];
    bd[1].quant_cof        = ctx->quant_cof[0];
    bd[1].lpc_cof          = ctx->lpc_cof[0];
    bd[1].prev_raw_samples = ctx->prev_raw_samples;
    bd[1].js_blocks        = *(js_blocks + 1);

    // decode all blocks
    for (b = 0; b < ctx->num_blocks; b++) {
        unsigned int s;

        bd[0].shift_lsbs   = 0;
        bd[1].shift_lsbs   = 0;

        bd[0].block_length = div_blocks[b];
        bd[1].block_length = div_blocks[b];

        bd[0].raw_samples  = ctx->raw_samples[c    ] + offset;
        bd[1].raw_samples  = ctx->raw_samples[c + 1] + offset;

        bd[0].raw_other    = bd[1].raw_samples;
        bd[1].raw_other    = bd[0].raw_samples;

        if(read_decode_block(ctx, &bd[0]) || read_decode_block(ctx, &bd[1])) {
            // damaged block, write zero for the rest of the frame
            zero_remaining(b, ctx->num_blocks, div_blocks, bd[0].raw_samples);
            zero_remaining(b, ctx->num_blocks, div_blocks, bd[1].raw_samples);
            return -1;
        }

        // reconstruct joint-stereo blocks
        if (bd[0].js_blocks) {
            if (bd[1].js_blocks)
                av_log(ctx->avctx, AV_LOG_WARNING, "Invalid channel pair!\n");

            for (s = 0; s < div_blocks[b]; s++)
                bd[0].raw_samples[s] = bd[1].raw_samples[s] - bd[0].raw_samples[s];
        } else if (bd[1].js_blocks) {
            for (s = 0; s < div_blocks[b]; s++)
                bd[1].raw_samples[s] = bd[1].raw_samples[s] + bd[0].raw_samples[s];
        }

        offset  += div_blocks[b];
        bd[0].ra_block = 0;
        bd[1].ra_block = 0;
    }

    // store carryover raw samples,
    // the others channel raw samples are stored by the calling function.
    memmove(ctx->raw_samples[c] - sconf->max_order,
            ctx->raw_samples[c] - sconf->max_order + sconf->frame_length,
            sizeof(*ctx->raw_samples[c]) * sconf->max_order);

    return 0;
}


/** Read the channel data.
  */
static int read_channel_data(ALSDecContext *ctx, ALSChannelData *cd, int c)
{
    GetBitContext *gb       = &ctx->gb;
    ALSChannelData *current = cd;
    unsigned int channels   = ctx->avctx->channels;
    int entries             = 0;

    while (entries < channels && !(current->stop_flag = get_bits1(gb))) {
        current->master_channel = get_bits_long(gb, av_ceil_log2(channels));

        if (current->master_channel >= channels) {
            av_log(ctx->avctx, AV_LOG_ERROR, "Invalid master channel!\n");
            return -1;
        }

        if (current->master_channel != c) {
            current->time_diff_flag = get_bits1(gb);
            current->weighting[0]   = mcc_weightings[av_clip(decode_rice(gb, 1) + 16, 0, 32)];
            current->weighting[1]   = mcc_weightings[av_clip(decode_rice(gb, 2) + 14, 0, 32)];
            current->weighting[2]   = mcc_weightings[av_clip(decode_rice(gb, 1) + 16, 0, 32)];

            if (current->time_diff_flag) {
                current->weighting[3] = mcc_weightings[av_clip(decode_rice(gb, 1) + 16, 0, 32)];
                current->weighting[4] = mcc_weightings[av_clip(decode_rice(gb, 1) + 16, 0, 32)];
                current->weighting[5] = mcc_weightings[av_clip(decode_rice(gb, 1) + 16, 0, 32)];

                current->time_diff_sign  = get_bits1(gb);
                current->time_diff_index = get_bits(gb, ctx->ltp_lag_length - 3) + 3;
            }
        }

        current++;
        entries++;
    }

    if (entries == channels) {
        av_log(ctx->avctx, AV_LOG_ERROR, "Damaged channel data!\n");
        return -1;
    }

    align_get_bits(gb);
    return 0;
}


/** Recursively reverts the inter-channel correlation for a block.
 */
static int revert_channel_correlation(ALSDecContext *ctx, ALSBlockData *bd,
                                       ALSChannelData **cd, int *reverted,
                                       unsigned int offset, int c)
{
    ALSChannelData *ch = cd[c];
    unsigned int   dep = 0;
    unsigned int channels = ctx->avctx->channels;

    if (reverted[c])
        return 0;

    reverted[c] = 1;

    while (dep < channels && !ch[dep].stop_flag) {
        revert_channel_correlation(ctx, bd, cd, reverted, offset,
                                   ch[dep].master_channel);

        dep++;
    }

    if (dep == channels) {
        av_log(ctx->avctx, AV_LOG_WARNING, "Invalid channel correlation!\n");
        return -1;
    }

    bd->use_ltp     = ctx->use_ltp + c;
    bd->ltp_lag     = ctx->ltp_lag + c;
    bd->ltp_gain    = ctx->ltp_gain[c];
    bd->lpc_cof     = ctx->lpc_cof[c];
    bd->quant_cof   = ctx->quant_cof[c];
    bd->raw_samples = ctx->raw_samples[c] + offset;

    dep = 0;
    while (!ch[dep].stop_flag) {
        unsigned int smp;
        unsigned int begin = 1;
        unsigned int end   = bd->block_length - 1;
        int64_t y;
        int32_t *master = ctx->raw_samples[ch[dep].master_channel] + offset;

        if (ch[dep].time_diff_flag) {
            int t = ch[dep].time_diff_index;

            if (ch[dep].time_diff_sign) {
                t      = -t;
                begin -= t;
            } else {
                end   -= t;
            }

            for (smp = begin; smp < end; smp++) {
                y  = (1 << 6) +
                     MUL64(ch[dep].weighting[0], master[smp - 1    ]) +
                     MUL64(ch[dep].weighting[1], master[smp        ]) +
                     MUL64(ch[dep].weighting[2], master[smp + 1    ]) +
                     MUL64(ch[dep].weighting[3], master[smp - 1 + t]) +
                     MUL64(ch[dep].weighting[4], master[smp     + t]) +
                     MUL64(ch[dep].weighting[5], master[smp + 1 + t]);

                bd->raw_samples[smp] += y >> 7;
            }
        } else {
            for (smp = begin; smp < end; smp++) {
                y  = (1 << 6) +
                     MUL64(ch[dep].weighting[0], master[smp - 1]) +
                     MUL64(ch[dep].weighting[1], master[smp    ]) +
                     MUL64(ch[dep].weighting[2], master[smp + 1]);

                bd->raw_samples[smp] += y >> 7;
            }
        }

        dep++;
    }

    return 0;
}


/** Read the frame data.
 */
static int read_frame_data(ALSDecContext *ctx, unsigned int ra_frame)
{
    ALSSpecificConfig *sconf = &ctx->sconf;
    AVCodecContext *avctx    = ctx->avctx;
    GetBitContext *gb = &ctx->gb;
    unsigned int div_blocks[32];                ///< block sizes.
    unsigned int c;
    unsigned int js_blocks[2];

    uint32_t bs_info = 0;

    // skip the size of the ra unit if present in the frame
    if (sconf->ra_flag == RA_FLAG_FRAMES && ra_frame)
        skip_bits_long(gb, 32);

    if (sconf->mc_coding && sconf->joint_stereo) {
        ctx->js_switch = get_bits1(gb);
        align_get_bits(gb);
    }

    if (!sconf->mc_coding || ctx->js_switch) {
        int independent_bs = !sconf->joint_stereo;

        for (c = 0; c < avctx->channels; c++) {
            js_blocks[0] = 0;
            js_blocks[1] = 0;

            get_block_sizes(ctx, div_blocks, &bs_info);

            // if joint_stereo and block_switching is set, independent decoding
            // is signaled via the first bit of bs_info
            if (sconf->joint_stereo && sconf->block_switching)
                if (bs_info >> 31)
                    independent_bs = 2;

            // if this is the last channel, it has to be decoded independently
            if (c == avctx->channels - 1)
                independent_bs = 1;

            if (independent_bs) {
                if (decode_blocks_ind(ctx, ra_frame, c, div_blocks, js_blocks))
                    return -1;

                independent_bs--;
            } else {
                if (decode_blocks(ctx, ra_frame, c, div_blocks, js_blocks))
                    return -1;

                c++;
            }

            // store carryover raw samples
            memmove(ctx->raw_samples[c] - sconf->max_order,
                    ctx->raw_samples[c] - sconf->max_order + sconf->frame_length,
                    sizeof(*ctx->raw_samples[c]) * sconf->max_order);
        }
    } else { // multi-channel coding
        ALSBlockData   bd;
        int            b;
        int            *reverted_channels = ctx->reverted_channels;
        unsigned int   offset             = 0;

        for (c = 0; c < avctx->channels; c++)
            if (ctx->chan_data[c] < ctx->chan_data_buffer) {
                av_log(ctx->avctx, AV_LOG_ERROR, "Invalid channel data!\n");
                return -1;
            }

        memset(&bd,               0, sizeof(ALSBlockData));
        memset(reverted_channels, 0, sizeof(*reverted_channels) * avctx->channels);

        bd.ra_block         = ra_frame;
        bd.prev_raw_samples = ctx->prev_raw_samples;

        get_block_sizes(ctx, div_blocks, &bs_info);

        for (b = 0; b < ctx->num_blocks; b++) {
            bd.shift_lsbs   = 0;
            bd.block_length = div_blocks[b];

            for (c = 0; c < avctx->channels; c++) {
                bd.use_ltp     = ctx->use_ltp + c;
                bd.ltp_lag     = ctx->ltp_lag + c;
                bd.ltp_gain    = ctx->ltp_gain[c];
                bd.lpc_cof     = ctx->lpc_cof[c];
                bd.quant_cof   = ctx->quant_cof[c];
                bd.raw_samples = ctx->raw_samples[c] + offset;
                bd.raw_other   = NULL;

                read_block(ctx, &bd);
                if (read_channel_data(ctx, ctx->chan_data[c], c))
                    return -1;
            }

            for (c = 0; c < avctx->channels; c++)
                if (revert_channel_correlation(ctx, &bd, ctx->chan_data,
                                               reverted_channels, offset, c))
                    return -1;

            for (c = 0; c < avctx->channels; c++) {
                bd.use_ltp     = ctx->use_ltp + c;
                bd.ltp_lag     = ctx->ltp_lag + c;
                bd.ltp_gain    = ctx->ltp_gain[c];
                bd.lpc_cof     = ctx->lpc_cof[c];
                bd.quant_cof   = ctx->quant_cof[c];
                bd.raw_samples = ctx->raw_samples[c] + offset;
                decode_block(ctx, &bd);
            }

            memset(reverted_channels, 0, avctx->channels * sizeof(*reverted_channels));
            offset      += div_blocks[b];
            bd.ra_block  = 0;
        }

        // store carryover raw samples
        for (c = 0; c < avctx->channels; c++)
            memmove(ctx->raw_samples[c] - sconf->max_order,
                    ctx->raw_samples[c] - sconf->max_order + sconf->frame_length,
                    sizeof(*ctx->raw_samples[c]) * sconf->max_order);
    }

    // TODO: read_diff_float_data

    return 0;
}


/** Decode an ALS frame.
 */
static int decode_frame(AVCodecContext *avctx,
                        void *data, int *data_size,
                        AVPacket *avpkt)
{
    ALSDecContext *ctx       = avctx->priv_data;
    ALSSpecificConfig *sconf = &ctx->sconf;
    const uint8_t *buffer    = avpkt->data;
    int buffer_size          = avpkt->size;
    int invalid_frame, size;
    unsigned int c, sample, ra_frame, bytes_read, shift;

    init_get_bits(&ctx->gb, buffer, buffer_size * 8);

    // In the case that the distance between random access frames is set to zero
    // (sconf->ra_distance == 0) no frame is treated as a random access frame.
    // For the first frame, if prediction is used, all samples used from the
    // previous frame are assumed to be zero.
    ra_frame = sconf->ra_distance && !(ctx->frame_id % sconf->ra_distance);

    // the last frame to decode might have a different length
    if (sconf->samples != 0xFFFFFFFF)
        ctx->cur_frame_length = FFMIN(sconf->samples - ctx->frame_id * (uint64_t) sconf->frame_length,
                                      sconf->frame_length);
    else
        ctx->cur_frame_length = sconf->frame_length;

    // decode the frame data
    if ((invalid_frame = read_frame_data(ctx, ra_frame) < 0))
        av_log(ctx->avctx, AV_LOG_WARNING,
               "Reading frame data failed. Skipping RA unit.\n");

    ctx->frame_id++;

    // check for size of decoded data
    size = ctx->cur_frame_length * avctx->channels *
           (av_get_bits_per_sample_format(avctx->sample_fmt) >> 3);

    if (size > *data_size) {
        av_log(avctx, AV_LOG_ERROR, "Decoded data exceeds buffer size.\n");
        return -1;
    }

    *data_size = size;

    // transform decoded frame into output format
    #define INTERLEAVE_OUTPUT(bps)                                 \
    {                                                              \
        int##bps##_t *dest = (int##bps##_t*) data;                 \
        shift = bps - ctx->avctx->bits_per_raw_sample;             \
        for (sample = 0; sample < ctx->cur_frame_length; sample++) \
            for (c = 0; c < avctx->channels; c++)                  \
                *dest++ = ctx->raw_samples[c][sample] << shift;    \
    }

    if (ctx->avctx->bits_per_raw_sample <= 16) {
        INTERLEAVE_OUTPUT(16)
    } else {
        INTERLEAVE_OUTPUT(32)
    }

    // update CRC
    if (sconf->crc_enabled && avctx->error_recognition >= FF_ER_CAREFUL) {
        int swap = HAVE_BIGENDIAN != sconf->msb_first;

        if (ctx->avctx->bits_per_raw_sample == 24) {
            int32_t *src = data;

            for (sample = 0;
                 sample < ctx->cur_frame_length * avctx->channels;
                 sample++) {
                int32_t v;

                if (swap)
                    v = bswap_32(src[sample]);
                else
                    v = src[sample];
                if (!HAVE_BIGENDIAN)
                    v >>= 8;

                ctx->crc = av_crc(ctx->crc_table, ctx->crc, (uint8_t*)(&v), 3);
            }
        } else {
            uint8_t *crc_source;

            if (swap) {
                if (ctx->avctx->bits_per_raw_sample <= 16) {
                    int16_t *src  = (int16_t*) data;
                    int16_t *dest = (int16_t*) ctx->crc_buffer;
                    for (sample = 0;
                         sample < ctx->cur_frame_length * avctx->channels;
                         sample++)
                        *dest++ = bswap_16(src[sample]);
                } else {
                    ctx->dsp.bswap_buf((uint32_t*)ctx->crc_buffer, data,
                                       ctx->cur_frame_length * avctx->channels);
                }
                crc_source = ctx->crc_buffer;
            } else {
                crc_source = data;
            }

            ctx->crc = av_crc(ctx->crc_table, ctx->crc, crc_source, size);
        }


        // check CRC sums if this is the last frame
        if (ctx->cur_frame_length != sconf->frame_length &&
            ctx->crc_org != ctx->crc) {
            av_log(avctx, AV_LOG_ERROR, "CRC error.\n");
        }
    }


    bytes_read = invalid_frame ? buffer_size :
                                 (get_bits_count(&ctx->gb) + 7) >> 3;

    return bytes_read;
}


/** Uninitialize the ALS decoder.
 */
static av_cold int decode_end(AVCodecContext *avctx)
{
    ALSDecContext *ctx = avctx->priv_data;

    av_freep(&ctx->sconf.chan_pos);

    ff_bgmc_end(&ctx->bgmc_lut, &ctx->bgmc_lut_status);

    av_freep(&ctx->use_ltp);
    av_freep(&ctx->ltp_lag);
    av_freep(&ctx->ltp_gain);
    av_freep(&ctx->ltp_gain_buffer);
    av_freep(&ctx->quant_cof);
    av_freep(&ctx->lpc_cof);
    av_freep(&ctx->quant_cof_buffer);
    av_freep(&ctx->lpc_cof_buffer);
    av_freep(&ctx->lpc_cof_reversed_buffer);
    av_freep(&ctx->prev_raw_samples);
    av_freep(&ctx->raw_samples);
    av_freep(&ctx->raw_buffer);
    av_freep(&ctx->chan_data);
    av_freep(&ctx->chan_data_buffer);
    av_freep(&ctx->reverted_channels);

    return 0;
}


/** Initialize the ALS decoder.
 */
static av_cold int decode_init(AVCodecContext *avctx)
{
    unsigned int c;
    unsigned int channel_size;
    int num_buffers;
    ALSDecContext *ctx = avctx->priv_data;
    ALSSpecificConfig *sconf = &ctx->sconf;
    ctx->avctx = avctx;

    if (!avctx->extradata) {
        av_log(avctx, AV_LOG_ERROR, "Missing required ALS extradata.\n");
        return -1;
    }

    if (read_specific_config(ctx)) {
        av_log(avctx, AV_LOG_ERROR, "Reading ALSSpecificConfig failed.\n");
        decode_end(avctx);
        return -1;
    }

    if (check_specific_config(ctx)) {
        decode_end(avctx);
        return -1;
    }

    if (sconf->bgmc)
        ff_bgmc_init(avctx, &ctx->bgmc_lut, &ctx->bgmc_lut_status);

    if (sconf->floating) {
        avctx->sample_fmt          = SAMPLE_FMT_FLT;
        avctx->bits_per_raw_sample = 32;
    } else {
        avctx->sample_fmt          = sconf->resolution > 1
                                     ? SAMPLE_FMT_S32 : SAMPLE_FMT_S16;
        avctx->bits_per_raw_sample = (sconf->resolution + 1) * 8;
    }

    // set maximum Rice parameter for progressive decoding based on resolution
    // This is not specified in 14496-3 but actually done by the reference
    // codec RM22 revision 2.
    ctx->s_max = sconf->resolution > 1 ? 31 : 15;

    // set lag value for long-term prediction
    ctx->ltp_lag_length = 8 + (avctx->sample_rate >=  96000) +
                              (avctx->sample_rate >= 192000);

    // allocate quantized parcor coefficient buffer
    num_buffers = sconf->mc_coding ? avctx->channels : 1;

    ctx->quant_cof        = av_malloc(sizeof(*ctx->quant_cof) * num_buffers);
    ctx->lpc_cof          = av_malloc(sizeof(*ctx->lpc_cof)   * num_buffers);
    ctx->quant_cof_buffer = av_malloc(sizeof(*ctx->quant_cof_buffer) *
                                      num_buffers * sconf->max_order);
    ctx->lpc_cof_buffer   = av_malloc(sizeof(*ctx->lpc_cof_buffer) *
                                      num_buffers * sconf->max_order);
    ctx->lpc_cof_reversed_buffer = av_malloc(sizeof(*ctx->lpc_cof_buffer) *
                                             sconf->max_order);

    if (!ctx->quant_cof              || !ctx->lpc_cof        ||
        !ctx->quant_cof_buffer       || !ctx->lpc_cof_buffer ||
        !ctx->lpc_cof_reversed_buffer) {
        av_log(avctx, AV_LOG_ERROR, "Allocating buffer memory failed.\n");
        return AVERROR(ENOMEM);
    }

    // assign quantized parcor coefficient buffers
    for (c = 0; c < num_buffers; c++) {
        ctx->quant_cof[c] = ctx->quant_cof_buffer + c * sconf->max_order;
        ctx->lpc_cof[c]   = ctx->lpc_cof_buffer   + c * sconf->max_order;
    }

    // allocate and assign lag and gain data buffer for ltp mode
    ctx->use_ltp         = av_mallocz(sizeof(*ctx->use_ltp)  * num_buffers);
    ctx->ltp_lag         = av_malloc (sizeof(*ctx->ltp_lag)  * num_buffers);
    ctx->ltp_gain        = av_malloc (sizeof(*ctx->ltp_gain) * num_buffers);
    ctx->ltp_gain_buffer = av_malloc (sizeof(*ctx->ltp_gain_buffer) *
                                      num_buffers * 5);

    if (!ctx->use_ltp  || !ctx->ltp_lag ||
        !ctx->ltp_gain || !ctx->ltp_gain_buffer) {
        av_log(avctx, AV_LOG_ERROR, "Allocating buffer memory failed.\n");
        decode_end(avctx);
        return AVERROR(ENOMEM);
    }

    for (c = 0; c < num_buffers; c++)
        ctx->ltp_gain[c] = ctx->ltp_gain_buffer + c * 5;

    // allocate and assign channel data buffer for mcc mode
    if (sconf->mc_coding) {
        ctx->chan_data_buffer  = av_malloc(sizeof(*ctx->chan_data_buffer) *
                                           num_buffers * num_buffers);
        ctx->chan_data         = av_malloc(sizeof(*ctx->chan_data) *
                                           num_buffers);
        ctx->reverted_channels = av_malloc(sizeof(*ctx->reverted_channels) *
                                           num_buffers);

        if (!ctx->chan_data_buffer || !ctx->chan_data || !ctx->reverted_channels) {
            av_log(avctx, AV_LOG_ERROR, "Allocating buffer memory failed.\n");
            decode_end(avctx);
            return AVERROR(ENOMEM);
        }

        for (c = 0; c < num_buffers; c++)
            ctx->chan_data[c] = ctx->chan_data_buffer + c * num_buffers;
    } else {
        ctx->chan_data         = NULL;
        ctx->chan_data_buffer  = NULL;
        ctx->reverted_channels = NULL;
    }

    avctx->frame_size = sconf->frame_length;
    channel_size      = sconf->frame_length + sconf->max_order;

    ctx->prev_raw_samples = av_malloc (sizeof(*ctx->prev_raw_samples) * sconf->max_order);
    ctx->raw_buffer       = av_mallocz(sizeof(*ctx->     raw_buffer)  * avctx->channels * channel_size);
    ctx->raw_samples      = av_malloc (sizeof(*ctx->     raw_samples) * avctx->channels);

    // allocate previous raw sample buffer
    if (!ctx->prev_raw_samples || !ctx->raw_buffer|| !ctx->raw_samples) {
        av_log(avctx, AV_LOG_ERROR, "Allocating buffer memory failed.\n");
        decode_end(avctx);
        return AVERROR(ENOMEM);
    }

    // assign raw samples buffers
    ctx->raw_samples[0] = ctx->raw_buffer + sconf->max_order;
    for (c = 1; c < avctx->channels; c++)
        ctx->raw_samples[c] = ctx->raw_samples[c - 1] + channel_size;

    // allocate crc buffer
    if (HAVE_BIGENDIAN != sconf->msb_first && sconf->crc_enabled &&
        avctx->error_recognition >= FF_ER_CAREFUL) {
        ctx->crc_buffer = av_malloc(sizeof(*ctx->crc_buffer) *
                                    ctx->cur_frame_length *
                                    avctx->channels *
                                    (av_get_bits_per_sample_format(avctx->sample_fmt) >> 3));
        if (!ctx->crc_buffer) {
            av_log(avctx, AV_LOG_ERROR, "Allocating buffer memory failed.\n");
            decode_end(avctx);
            return AVERROR(ENOMEM);
        }
    }

    dsputil_init(&ctx->dsp, avctx);

    return 0;
}


/** Flush (reset) the frame ID after seeking.
 */
static av_cold void flush(AVCodecContext *avctx)
{
    ALSDecContext *ctx = avctx->priv_data;

    ctx->frame_id = 0;
}


AVCodec als_decoder = {
    "als",
    AVMEDIA_TYPE_AUDIO,
    CODEC_ID_MP4ALS,
    sizeof(ALSDecContext),
    decode_init,
    NULL,
    decode_end,
    decode_frame,
    .flush = flush,
    .capabilities = CODEC_CAP_SUBFRAMES,
    .long_name = NULL_IF_CONFIG_SMALL("MPEG-4 Audio Lossless Coding (ALS)"),
};
<|MERGE_RESOLUTION|>--- conflicted
+++ resolved
@@ -54,64 +54,6 @@
 };
 
 
-<<<<<<< HEAD
-=======
-/** Tail codes used in arithmetic coding using block Gilbert-Moore codes.
- */
-static const uint8_t tail_code[16][6] = {
-    { 74, 44, 25, 13,  7, 3},
-    { 68, 42, 24, 13,  7, 3},
-    { 58, 39, 23, 13,  7, 3},
-    {126, 70, 37, 19, 10, 5},
-    {132, 70, 37, 20, 10, 5},
-    {124, 70, 38, 20, 10, 5},
-    {120, 69, 37, 20, 11, 5},
-    {116, 67, 37, 20, 11, 5},
-    {108, 66, 36, 20, 10, 5},
-    {102, 62, 36, 20, 10, 5},
-    { 88, 58, 34, 19, 10, 5},
-    {162, 89, 49, 25, 13, 7},
-    {156, 87, 49, 26, 14, 7},
-    {150, 86, 47, 26, 14, 7},
-    {142, 84, 47, 26, 14, 7},
-    {131, 79, 46, 26, 14, 7}
-};
-
-
-enum RA_Flag {
-    RA_FLAG_NONE,
-    RA_FLAG_FRAMES,
-    RA_FLAG_HEADER
-};
-
-
-typedef struct {
-    uint32_t samples;         ///< number of samples, 0xFFFFFFFF if unknown
-    int resolution;           ///< 000 = 8-bit; 001 = 16-bit; 010 = 24-bit; 011 = 32-bit
-    int floating;             ///< 1 = IEEE 32-bit floating-point, 0 = integer
-    int msb_first;            ///< 1 = original CRC calculated on big-endian system, 0 = little-endian
-    int frame_length;         ///< frame length for each frame (last frame may differ)
-    int ra_distance;          ///< distance between RA frames (in frames, 0...255)
-    enum RA_Flag ra_flag;     ///< indicates where the size of ra units is stored
-    int adapt_order;          ///< adaptive order: 1 = on, 0 = off
-    int coef_table;           ///< table index of Rice code parameters
-    int long_term_prediction; ///< long term prediction (LTP): 1 = on, 0 = off
-    int max_order;            ///< maximum prediction order (0..1023)
-    int block_switching;      ///< number of block switching levels
-    int bgmc;                 ///< "Block Gilbert-Moore Code": 1 = on, 0 = off (Rice coding only)
-    int sb_part;              ///< sub-block partition
-    int joint_stereo;         ///< joint stereo: 1 = on, 0 = off
-    int mc_coding;            ///< extended inter-channel coding (multi channel coding): 1 = on, 0 = off
-    int chan_config;          ///< indicates that a chan_config_info field is present
-    int chan_sort;            ///< channel rearrangement: 1 = on, 0 = off
-    int rlslms;               ///< use "Recursive Least Square-Least Mean Square" predictor: 1 = on, 0 = off
-    int chan_config_info;     ///< mapping of channels to loudspeaker locations. Unused until setting channel configuration is implemented.
-    int *chan_pos;            ///< original channel positions
-    int crc_enabled;          ///< enable Cyclic Redundancy Checksum
-} ALSSpecificConfig;
-
-
->>>>>>> 655fa135
 typedef struct {
     int stop_flag;
     int master_channel;
@@ -177,39 +119,7 @@
 } ALSBlockData;
 
 
-<<<<<<< HEAD
-/** Reads an ALSSpecificConfig from a buffer into the output struct.
-=======
-static av_cold void dprint_specific_config(ALSDecContext *ctx)
-{
-#ifdef DEBUG
-    AVCodecContext *avctx    = ctx->avctx;
-    ALSSpecificConfig *sconf = &ctx->sconf;
-
-    dprintf(avctx, "resolution = %i\n",           sconf->resolution);
-    dprintf(avctx, "floating = %i\n",             sconf->floating);
-    dprintf(avctx, "frame_length = %i\n",         sconf->frame_length);
-    dprintf(avctx, "ra_distance = %i\n",          sconf->ra_distance);
-    dprintf(avctx, "ra_flag = %i\n",              sconf->ra_flag);
-    dprintf(avctx, "adapt_order = %i\n",          sconf->adapt_order);
-    dprintf(avctx, "coef_table = %i\n",           sconf->coef_table);
-    dprintf(avctx, "long_term_prediction = %i\n", sconf->long_term_prediction);
-    dprintf(avctx, "max_order = %i\n",            sconf->max_order);
-    dprintf(avctx, "block_switching = %i\n",      sconf->block_switching);
-    dprintf(avctx, "bgmc = %i\n",                 sconf->bgmc);
-    dprintf(avctx, "sb_part = %i\n",              sconf->sb_part);
-    dprintf(avctx, "joint_stereo = %i\n",         sconf->joint_stereo);
-    dprintf(avctx, "mc_coding = %i\n",            sconf->mc_coding);
-    dprintf(avctx, "chan_config = %i\n",          sconf->chan_config);
-    dprintf(avctx, "chan_sort = %i\n",            sconf->chan_sort);
-    dprintf(avctx, "RLSLMS = %i\n",               sconf->rlslms);
-    dprintf(avctx, "chan_config_info = %i\n",     sconf->chan_config_info);
-#endif
-}
-
-
 /** Read an ALSSpecificConfig from a buffer into the output struct.
->>>>>>> 655fa135
  */
 static av_cold int read_specific_config(ALSDecContext *ctx)
 {
@@ -368,35 +278,7 @@
 }
 
 
-<<<<<<< HEAD
-/** Reads and decodes a Rice codeword.
-=======
-/** Parse the bs_info field to extract the block partitioning used in
- *  block switching mode, refer to ISO/IEC 14496-3, section 11.6.2.
- */
-static void parse_bs_info(const uint32_t bs_info, unsigned int n,
-                          unsigned int div, unsigned int **div_blocks,
-                          unsigned int *num_blocks)
-{
-    if (n < 31 && ((bs_info << n) & 0x40000000)) {
-        // if the level is valid and the investigated bit n is set
-        // then recursively check both children at bits (2n+1) and (2n+2)
-        n   *= 2;
-        div += 1;
-        parse_bs_info(bs_info, n + 1, div, div_blocks, num_blocks);
-        parse_bs_info(bs_info, n + 2, div, div_blocks, num_blocks);
-    } else {
-        // else the bit is not set or the last level has been reached
-        // (bit implicitly not set)
-        **div_blocks = div;
-        (*div_blocks)++;
-        (*num_blocks)++;
-    }
-}
-
-
 /** Read and decode a Rice codeword.
->>>>>>> 655fa135
  */
 static int32_t decode_rice(GetBitContext *gb, unsigned int k)
 {
@@ -414,31 +296,8 @@
 }
 
 
-<<<<<<< HEAD
-/** Reads block switching field if necessary and sets actual block sizes.
- *  Also assures that the block sizes of the last frame correspond to the
-=======
-/** Convert PARCOR coefficient k to direct filter coefficient.
- */
-static void parcor_to_lpc(unsigned int k, const int32_t *par, int32_t *cof)
-{
-    int i, j;
-
-    for (i = 0, j = k - 1; i < j; i++, j--) {
-        int tmp1 = ((MUL64(par[k], cof[j]) + (1 << 19)) >> 20);
-        cof[j]  += ((MUL64(par[k], cof[i]) + (1 << 19)) >> 20);
-        cof[i]  += tmp1;
-    }
-    if (i == j)
-        cof[i] += ((MUL64(par[k], cof[j]) + (1 << 19)) >> 20);
-
-    cof[k] = par[k];
-}
-
-
 /** Read block switching field if necessary and set actual block sizes.
  *  Also assure that the block sizes of the last frame correspond to the
->>>>>>> 655fa135
  *  actual number of samples.
  */
 static void get_block_sizes(ALSDecContext *ctx, unsigned int *div_blocks,
