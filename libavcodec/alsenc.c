/*
 * MPEG-4 ALS encoder
 * Copyright (c) 2010 Thilo Borgmann <thilo.borgmann _at_ googlemail.com>
 * Copyright (c) 2010 Justin Ruggles <justin.ruggles@gmail.com>
 *
 * This file is part of FFmpeg.
 *
 * FFmpeg is free software; you can redistribute it and/or
 * modify it under the terms of the GNU Lesser General Public
 * License as published by the Free Software Foundation; either
 * version 2.1 of the License, or (at your option) any later version.
 *
 * FFmpeg is distributed in the hope that it will be useful,
 * but WITHOUT ANY WARRANTY; without even the implied warranty of
 * MERCHANTABILITY or FITNESS FOR A PARTICULAR PURPOSE.  See the GNU
 * Lesser General Public License for more details.
 *
 * You should have received a copy of the GNU Lesser General Public
 * License along with FFmpeg; if not, write to the Free Software
 * Foundation, Inc., 51 Franklin Street, Fifth Floor, Boston, MA 02110-1301 USA
 */

/**
 * @file libavcodec/alsenc.c
 * MPEG-4 ALS encoder
 * @author Thilo Borgmann <thilo.borgmann _at_ googlemail.com>
 * @author Justin Ruggles <justin.ruggles@gmail.com>
 */


#define DEBUG


#include "als.h"
#include "als_data.h"

#include "avcodec.h"
#include "dsputil.h"
#include "put_bits.h"
#define LPC_USE_DOUBLE
#include "lpc.h"
#include "mpeg4audio.h"
#include "audioconvert.h"
#include "bgmc.h"


/** Total size of fixed-size fields in ALSSpecificConfig */
#define ALS_SPECIFIC_CFG_SIZE  30


/** Maximum number of blocks in a frame */
#define ALS_MAX_BLOCKS  32

/** Maximum lag value for LTP */
#define ALS_MAX_LTP_LAG 2048


/** Total number of stages used for allocation */
#define NUM_STAGES 3

/** Give the different stages used for encoding a readable name */
#define STAGE_JOINT_STEREO     0
#define STAGE_BLOCK_SWITCHING  1
#define STAGE_FINAL            2


/** Sets the current stage pointer in the context to the desired stage
 *  and writes all overriding options into specific config */
#define SET_OPTIONS(stage)                                \
{                                                         \
    ctx->cur_stage         = ctx->stages + (stage);       \
}


/** Estimates Rice parameters using sum of unsigned residual samples */
#define RICE_PARAM_ALGORITHM_ESTIMATE   0
/** Calculates Rice parameters using a search algorithm based on exact bit count */
#define RICE_PARAM_ALGORITHM_EXACT      1
/** Estimates BGMC parameters using mean of unsigned residual samples */
#define BGMC_PARAM_ALGORITHM_ESTIMATE   2

/** Estimates Rice sub-block partitioning using sum of unsigned residual samples */
#define RICE_BIT_COUNT_ALGORITHM_ESTIMATE   0
/** Calculates Rice sub-block partitioning using an exact bit count */
#define RICE_BIT_COUNT_ALGORITHM_EXACT      1

/** Find adaptive LPC order using a PARCOR coeff threshold value */
#define ADAPT_ORDER_ALGORITHM_THRESHOLD     0
/** Find adaptive LPC order by doing a full bit count for each possible order */
#define ADAPT_ORDER_ALGORITHM_FULL_SEARCH   1

/** Find optimal block partitioning using Full-Search */
#define BS_ALGORITHM_FULL_SEARCH    1
/** Find optimal block partitioning using Bottom-Up */
#define BS_ALGORITHM_BOTTOM_UP      0


/** Get the bit at position pos+1 in uint32_t *ptr_bs_info */
#define GET_BS_BIT(ptr_bs_info, pos) ((*ptr_bs_info & (1 << (30 - pos))) > 0)


/** grouped encoding algorithms and options */
typedef struct {
    // encoding options used during the processing of the stage
    int check_constant;             ///< check for constant sample value during this stage
    int adapt_order;                ///< adaptive order to use during this stage
    int max_order;                  ///< max_oder to use during this stage
    int sb_part;                    ///< sb_part to use during this stage

    // encoding algorithms used during the processing of the stage
    int param_algorithm;            ///< algorithm to use to determine Rice parameters
    int count_algorithm;            ///< algorithm to use for residual + rice param bit count
    int adapt_algorithm;            ///< algorithm to use for adaptive LPC order
    int merge_algorithm;            ///< algorithm to use to determine final block partitioning
} ALSEncStage;


typedef struct {
    int use_ltp;                    ///< ltp flag
    int lag;                        ///< lag value for long-term prediction
    int gain[5];                    ///< gain values for ltp 5-tap filter
    int bits_ltp;                   ///< bit count for LTP lag, gain and use_ltp flag
} ALSLTPInfo;


typedef struct {
    unsigned int sub_blocks;        ///< number of entropy coding sub-blocks in this block
    unsigned int rice_param[8];     ///< rice parameters to encode the residuals
                                    ///< of this block
    unsigned int bgmc_param[8];     ///< LSB's of estimated Rice parameters in case of BGMC mode
    int bits_ec_param_and_res;      ///< bit count for Rice/BGMC params and residuals
} ALSEntropyInfo;


// probably mergeable or the very same as ALSBlockData from the decoder
typedef struct {
    int ra_block;                   ///< indicates if this is an RA block
    int constant;                   ///< indicates constant block values
    int32_t constant_value;         ///< if constant, this is the value
    unsigned int length;            ///< length of the block in # of samples
    int div_block;                  ///< if > 0, this block length is 1/(1<<div_block) of a full frame
    unsigned int opt_order;         ///< prediction order for this block
    int32_t *q_parcor_coeff;        ///< 7-bit quantized PARCOR coefficients
    unsigned int js_block;          ///< indicates actual usage of joint-stereo coding
    unsigned int shift_lsbs;        ///< number of bits the samples have been right shifted
    ALSLTPInfo ltp_info[2];         ///< one set of LTPInfo for non-js- and js-residuals
    ALSEntropyInfo ent_info[2];     ///< one set of EntropyInfo for non-LTP- and LTP-residuals
    int32_t *res_ptr;               ///< points to the first residual for this block
    int32_t *smp_ptr;               ///< points to the first raw sample for this block
    int32_t *dif_ptr;               ///< points to the first difference sample for this block
    int32_t *cur_ptr;               ///< points to the current sample buffer for this block
    int bits_const_block;           ///< bit count for const block params
    int bits_misc;                  ///< bit count for js_block and shift_lsbs
    int bits_parcor_coeff;          ///< bit count for LPC order and PARCOR coeffs
} ALSBlock;


typedef struct {
    AVCodecContext *avctx;
    ALSSpecificConfig sconf;
    PutBitContext pb;
    DSPContext dsp;
    ALSEncStage *stages;            ///< array containing all grouped encoding and algorithm options for each possible stage
    ALSEncStage *cur_stage;         ///< points to the currently used encoding stage
    unsigned int cur_frame_length;  ///< length of the current frame, in samples
    int js_switch;                  ///< force joint-stereo in case of MCC
    int *independent_bs;            ///< array containing independent_bs flag for each channel
    int32_t *raw_buffer;            ///< buffer containing all raw samples of the frame plus max_order samples from the previous frame (or zeroes) for all channels
    int32_t **raw_samples;          ///< pointer to the beginning of the current frame's samples in the buffer for each channel
    int32_t *raw_dif_buffer;        ///< buffer containing all raw difference samples of the frame plus max_order samples from the previous frame (or zeroes) for all channels
    int32_t **raw_dif_samples;      ///< pointer to the beginning of the current frame's difference samples in the buffer for each channel
    int32_t *res_buffer;            ///< buffer containing all residual samples of the frame plus max_order samples from the previous frame (or zeroes) for all channels
    int32_t **res_samples;          ///< pointer to the beginning of the current frame's samples in the buffer for each channel
    uint32_t *bs_info;              ///< block-partitioning used for the current frame
    int *num_blocks;                ///< number of blocks used for the block partitioning
    unsigned int *bs_sizes_buffer;  ///< buffer containing all block sizes for all channels
    unsigned int **bs_sizes;        ///< pointer to the beginning of the channel's block sizes for each channel
    unsigned int *js_sizes_buffer;  ///< buffer containing all block sizes for all channel-pairs of the difference signal
    unsigned int **js_sizes;        ///< pointer to the beginning of the channel's block sizes for each channel-pair difference signal
    uint8_t *js_infos_buffer;       ///< buffer containing all joint-stereo flags for all channel-pairs
    uint8_t **js_infos;             ///< pointer to the beginning of the channel's joint-stereo flags for each channel-pair
    ALSBlock *block_buffer;         ///< buffer containing all ALSBlocks for each channel
    ALSBlock **blocks;              ///< array of 32 ALSBlock pointers per channel pointing into the block_buffer
    int32_t *q_parcor_coeff_buffer; ///< buffer containing 7-bit PARCOR coefficients for all blocks in all channels
    double *acf_coeff;              ///< autocorrelation function coefficients for the current block
    double *parcor_coeff;           ///< double-precision PARCOR coefficients for the current block
    int32_t *r_parcor_coeff;        ///< scaled 21-bit quantized PARCOR coefficients for the current block
    int32_t *lpc_coeff;             ///< LPC coefficients for the current block
    unsigned int max_rice_param;    ///< maximum Rice param, depends on sample depth
    double *acf_window_buffer;      ///< buffer containing all pre-calculated autocorrelation windows
    double *acf_window[6];          ///< pre-calculated autocorrelation windows for each block switching depth
    int32_t *ltp_buffer;            ///< temporary buffer to store long-term predicted samples
    double *ltp_corr_buffer;        ///< temporary buffer to store the signal during LTP autocorrelation
} ALSEncContext;


static int write_specific_config(AVCodecContext *avctx);
static void gen_sizes(ALSEncContext *ctx, unsigned int channel, int stage);
static void gen_js_infos(ALSEncContext *ctx, unsigned int channel, int stage);
static void use_js_sizes(ALSEncContext *ctx, unsigned int channel, int stage);
static void reset_js(ALSEncContext *ctx, unsigned int channel, int stage);

static void gen_ltp_residuals(ALSEncContext *ctx, ALSBlock *block);
static void find_block_ltp_params(ALSEncContext *ctx, ALSBlock *block);

/** Converts an array of channel-interleaved samples into
 *  multiple arrays of samples per channel
 */
static void deinterleave_raw_samples(ALSEncContext *ctx, void *data)
{
    unsigned int sample, c, shift;

    // transform input into internal format
    #define DEINTERLEAVE_INPUT(bps)                                \
    {                                                              \
        int##bps##_t *src = (int##bps##_t*) data;                  \
        shift = bps - ctx->avctx->bits_per_raw_sample;             \
        for (sample = 0; sample < ctx->cur_frame_length; sample++) \
            for (c = 0; c < ctx->avctx->channels; c++)             \
                ctx->raw_samples[c][sample] = (*src++) << shift;   \
    }

    if (ctx->avctx->bits_per_raw_sample <= 16) {
        DEINTERLEAVE_INPUT(16)
    } else {
        DEINTERLEAVE_INPUT(32)
    }
}


/** Generates the difference signals for each channel pair channel & channel+1
 */
static void gen_dif_signal(ALSEncContext *ctx, unsigned int channel)
{
    unsigned int n;
    int32_t *c1 = ctx->raw_samples    [channel     ];
    int32_t *c2 = ctx->raw_samples    [channel  + 1];
    int32_t *d  = ctx->raw_dif_samples[channel >> 1];

    for (n = 0; n < ctx->cur_frame_length; n++) {
        *d++ = *c2 - *c1;
        c1++;
        c2++;
    }
}


/** Chooses the appropriate method for difference channel coding
 *  for the current frame
 */
static void select_difference_coding_mode(ALSEncContext *ctx)
{
    AVCodecContext *avctx    = ctx->avctx;
    ALSSpecificConfig *sconf = &ctx->sconf;
    unsigned int c;

    // to be implemented
    // depends on sconf->joint_stereo and sconf->mc_coding
    // selects either joint_stereo or mcc mode
    // sets js_switch (js && mcc) and/or independent_bs
    // both parameters to be added to the context...
    // until mcc mode is implemented, syntax could be tested
    // by using js_switch all the time if mcc is enabled globally
    //
    // while not implemented, output most simple mode:
    //  -> 0 if !mcc and while js is not implemented
    //  -> 1 if  mcc (would require js to be implemented and
    //                correct output of mcc frames/block)

    ctx->js_switch = sconf->mc_coding;
    c              = 0;


    // if joint-stereo is enabled, dependently code each channel pair
    if (sconf->joint_stereo) {
        for (; c < avctx->channels - 1; c += 2) {
            ctx->independent_bs[c    ] = 0;
            ctx->independent_bs[c + 1] = 0;
        }
    }


    // set (the remaining) channels to independent coding
    for (; c < avctx->channels; c++)
        ctx->independent_bs[c] = 1;


    // generate difference signal if needed
    if (sconf->joint_stereo) {
        for (c = 0; c < avctx->channels - 1; c+=2) {
            gen_dif_signal(ctx, c);
        }
    }


    // generate all block sizes for this frame
    for (c = 0; c < avctx->channels; c++) {
        gen_sizes(ctx, c, 0);
    }


    // select difference signals wherever suitable
    if (sconf->joint_stereo) {
        for (c = 0; c < avctx->channels - 1; c+=2) {
            gen_js_infos(ctx, c, 0);
        }
    }
}


/** Recursively parses a given block partitioning and
 *  sum up all block sizes used to get the overall bit count
 */
static void parse_bs_size(const uint32_t bs_info, unsigned int n,
                          unsigned int *bs_sizes, unsigned int *bit_count)
{
    if (n < 31 && ((bs_info << n) & 0x40000000)) {
        // if the level is valid and the investigated bit n is set
        // then recursively check both children at bits (2n+1) and (2n+2)
        n   *= 2;
        parse_bs_size(bs_info, n + 1, bs_sizes, bit_count);
        parse_bs_size(bs_info, n + 2, bs_sizes, bit_count);
    } else {
        // else the bit is not set or the last level has been reached
        // (bit implicitly not set)
        (*bit_count) += bs_sizes[n];
    }
}


/** Recursively parses a given block partitioning and
 *  set all nodes to zero
 */
static void parse_bs_zero(uint32_t *bs_info, unsigned int n)
{
    if (n < 31) {
        // if the level is valid set this bit and
        // all children to zero
        *bs_info &= ~(1 << (30 - n));
        n        *= 2;
        parse_bs_zero(bs_info, n + 1);
        parse_bs_zero(bs_info, n + 2);
    }
}


/** Recursively parses a given block partitioning and
 *  set all joint-stereo block flags
 */
static void parse_bs_js(const uint32_t bs_info, unsigned int n,
                        uint8_t *js_info,
                        ALSBlock **block_c1, ALSBlock **block_c2)
{
    if (n < 31 && ((bs_info << n) & 0x40000000)) {
        // if the level is valid and the investigated bit n is set
        // then recursively check both children at bits (2n+1) and (2n+2)
        n   *= 2;
        parse_bs_js(bs_info, n + 1, js_info, block_c1, block_c2);
        parse_bs_js(bs_info, n + 2, js_info, block_c1, block_c2);
    } else {
        // else the bit is not set or the last level has been reached
        // (bit implicitly not set)
        (*block_c1)->js_block = (js_info[n] == 1);
        (*block_c2)->js_block = (js_info[n] == 2);
        (*block_c1)++;
        (*block_c2)++;
    }
}


/** Successively merging the subblocks of the frame until
 *  the minimal bit count for the frame is found.
 *  Using Full-Search strategy.
 */
static void merge_bs_fullsearch(ALSEncContext *ctx, unsigned int n,
                                 unsigned int c1, unsigned int c2)
{
    uint32_t *bs_info = &ctx->bs_info[c1];

    if (n < 31 && ((*bs_info << n) & 0x40000000)) {
        // if the level is valid and the investigated bit n is set
        // then recursively check both children at bits (2n+1) and (2n+2)
        unsigned int *sizes_c1 = ctx->bs_sizes[c1];
        unsigned int *sizes_c2 = ctx->bs_sizes[c2];
        unsigned int a         = 2 * n + 1;
        unsigned int b         =     a + 1;
        unsigned int sum_a     = 0;
        unsigned int sum_b     = 0;
        unsigned int sum_n     = sizes_c1[n];

        if (GET_BS_BIT(bs_info, a)) {
            merge_bs_fullsearch(ctx, a, c1, c2);
        }

        if (GET_BS_BIT(bs_info, b)) {
            merge_bs_fullsearch(ctx, b, c1, c2);
        }


        parse_bs_size(*bs_info, a, sizes_c1, &sum_a);
        parse_bs_size(*bs_info, b, sizes_c1, &sum_b);

        if (c1 != c2) {
            sum_n += sizes_c2[n];
            parse_bs_size(*bs_info, a, sizes_c2, &sum_a);
            parse_bs_size(*bs_info, b, sizes_c2, &sum_b);
        }

        if (sum_a + sum_b > sum_n) {
            parse_bs_zero(bs_info, n);
            if (c1 != c2) {
                ctx->bs_info[c2] = *bs_info;
            }
        }
    }
}


/** Successively merging the subblocks of the frame until
 *  the minimal bit count for the frame is found.
 *  Using Bottom-Up strategy.
 */
static void merge_bs_bottomup(ALSEncContext *ctx, unsigned int n,
                                 unsigned int c1, unsigned int c2)
{
    uint32_t *bs_info = &ctx->bs_info[c1];

    if (n < 31 && ((*bs_info << n) & 0x40000000)) {
        // if the level is valid and the investigated bit n is set
        // then recursively check both children at bits (2n+1) and (2n+2)
        unsigned int *sizes_c1 = ctx->bs_sizes[c1];
        unsigned int *sizes_c2 = ctx->bs_sizes[c2];
        unsigned int a         = 2 * n + 1;
        unsigned int b         =     a + 1;
        unsigned int sum_a     = 0;
        unsigned int sum_b     = 0;
        unsigned int sum_n     = sizes_c1[n];

        if (GET_BS_BIT(bs_info, a) && GET_BS_BIT(bs_info, b)) {
            merge_bs_bottomup(ctx, a, c1, c2);
            merge_bs_bottomup(ctx, b, c1, c2);
        }

        if (!GET_BS_BIT(bs_info, a) && !GET_BS_BIT(bs_info, b)) {
            sum_a += sizes_c1[a];
            sum_b += sizes_c1[b];

            if (c1 != c2) {
                sum_n += sizes_c2[n];
                sum_a += sizes_c2[a];
                sum_b += sizes_c2[b];
            }

            if (sum_a + sum_b > sum_n) {
                parse_bs_zero(bs_info, n);
                if (c1 != c2) {
                    ctx->bs_info[c2] = *bs_info;
                }
            }
        }
    }
}


/** Reads block switching field if necessary and sets actual block sizes.
 *  Also assures that the block sizes of the last frame correspond to the
 *  actual number of samples.
 */
static void get_block_sizes(ALSEncContext *ctx,
                            uint32_t *bs_info,
                            unsigned int c1, unsigned int c2)
{
    ALSSpecificConfig *sconf     = &ctx->sconf;
    unsigned int div_blocks[32];
    unsigned int *ptr_div_blocks = div_blocks;
    unsigned int b;
    int32_t *res_ptr = ctx->res_samples[c1];
    int32_t *smp_ptr = ctx->raw_samples[c1];
    int32_t *dif_ptr = ctx->raw_dif_samples[c1 >> 1];

    ALSBlock *block = ctx->blocks[c1];

    ctx->num_blocks[c1] = 0;

    ff_als_parse_bs_info(*bs_info, 0, 0, &ptr_div_blocks, &ctx->num_blocks[c1]);

    // The last frame may have an overdetermined block structure given in
    // the bitstream. In that case the defined block structure would need
    // more samples than available to be consistent.
    // The block structure is actually used but the block sizes are adapted
    // to fit the actual number of available samples.
    // Example: 5 samples, 2nd level block sizes: 2 2 2 2.
    // This results in the actual block sizes:    2 2 1 0.
    // This is not specified in 14496-3 but actually done by the reference
    // codec RM22 revision 2.
    // This appears to happen in case of an odd number of samples in the last
    // frame which is actually not allowed by the block length switching part
    // of 14496-3.
    // The ALS conformance files feature an odd number of samples in the last
    // frame.

    for (b = 0; b < ctx->num_blocks[c1]; b++) {
        block->div_block = div_blocks[b];
        div_blocks[b]  = ctx->sconf.frame_length >> div_blocks[b];
        block->length  = div_blocks[b];
        block->res_ptr = res_ptr;
        block->smp_ptr = smp_ptr;
        block->dif_ptr = dif_ptr;
        res_ptr       += block->length;
        smp_ptr       += block->length;
        dif_ptr       += block->length;
        block++;
    }

    if (ctx->cur_frame_length != sconf->frame_length) {
        unsigned int remaining = ctx->cur_frame_length;

        for (b = 0; b < ctx->num_blocks[c1]; b++) {
            if (remaining <= div_blocks[b]) {
                ctx->blocks[c1][b].div_block = -1;
                ctx->blocks[c1][b].length = remaining;
                ctx->num_blocks[c1] = b + 1;
                break;
            }
            remaining -= ctx->blocks[c1][b].length;
        }
    }

    if (c1 != c2) {
        res_ptr             = ctx->res_samples[c2];
        smp_ptr             = ctx->raw_samples[c2];
        dif_ptr             = ctx->raw_dif_samples[c1 >> 1];
        block               = ctx->blocks[c2];
        ctx->num_blocks[c2] = ctx->num_blocks[c1];

        for (b = 0; b < ctx->num_blocks[c1]; b++) {
            block->div_block = ctx->blocks[c1][b].div_block;
            block->length  = ctx->blocks[c1][b].length;
            block->res_ptr = res_ptr;
            block->smp_ptr = smp_ptr;
            block->dif_ptr = dif_ptr;
            res_ptr       += block->length;
            smp_ptr       += block->length;
            dif_ptr       += block->length;
            block++;
        }
    }
}


/** Selects the best block-partitioning for the current frame
 *  depending on the chosen algorithm and sets the block sizes
 *  accordingly
 */
static unsigned int get_partition(ALSEncContext *ctx, unsigned int c1, unsigned int c2)
{
    ALSEncStage *stage = ctx->cur_stage;
    unsigned int *sizes_c1 = ctx->bs_sizes[c1];
    unsigned int *sizes_c2 = ctx->bs_sizes[c2];
    unsigned int bit_count = 0;

    if(stage->merge_algorithm == BS_ALGORITHM_BOTTOM_UP) {
        merge_bs_bottomup(ctx, 0, c1, c2);
    } else {
        merge_bs_fullsearch(ctx, 0, c1, c2);
    }

    get_block_sizes(ctx, &ctx->bs_info[c1], c1, c2);

    if (c1 != c2) {
        ALSBlock *ptr_blocks_c1 = ctx->blocks[c1];
        ALSBlock *ptr_blocks_c2 = ctx->blocks[c2];
        parse_bs_js(ctx->bs_info[c1], 0, ctx->js_infos[c1 >> 1], &ptr_blocks_c1, &ptr_blocks_c2);
    }

    parse_bs_size(ctx->bs_info[c1], 0, sizes_c1, &bit_count);
    if (c1 != c2)
        parse_bs_size(ctx->bs_info[c1], 0, sizes_c2, &bit_count);

    return bit_count;
}



/** Subdivide the frame into smaller blocks
 */
static void block_partitioning(ALSEncContext *ctx)
{
    AVCodecContext *avctx    = ctx->avctx;
    ALSSpecificConfig *sconf = &ctx->sconf;
    unsigned int c;

    // find the best partitioning for each channel
    if (!sconf->mc_coding || ctx->js_switch) {
        for (c = 0; c < avctx->channels - 1; c += 2) {
            if (sconf->joint_stereo) {
                unsigned int bits_ind, bits_dep;
                unsigned int bs_info_len = 1 << (sconf->block_switching + 2);
                int32_t bs_info_c1, bs_info_c2;
                int32_t bs_info = ctx->bs_info[c];

                bits_ind    = get_partition(ctx, c    , c    );
                bits_ind   += get_partition(ctx, c + 1, c + 1);
                bs_info_c1  = ctx->bs_info[c    ];
                bs_info_c2  = ctx->bs_info[c + 1];

                ctx->bs_info[c] = bs_info;

                use_js_sizes(ctx, c, 0);
                bits_dep = get_partition(ctx, c, c + 1);

                if (bits_ind + bs_info_len < bits_dep) {
                    reset_js(ctx, c, 0);
                    ctx->independent_bs[c    ] = 1;
                    ctx->independent_bs[c + 1] = 1;
                    ctx->bs_info       [c    ] = bs_info_c1;
                    ctx->bs_info       [c + 1] = bs_info_c2;
                    get_block_sizes(ctx, &ctx->bs_info[c    ], c    , c    );
                    get_block_sizes(ctx, &ctx->bs_info[c + 1], c + 1, c + 1);
                }
            } else {
                get_partition(ctx, c    , c    );
                get_partition(ctx, c + 1, c + 1);
            }
        }
        if (c < avctx->channels) {
            get_partition(ctx, c, c);
        }
    } else {

        // MCC: to be implemented

    }
}


static inline int rice_count(int v, int k)
{
    unsigned int v0;

    if (v < -INT16_MIN || v > INT16_MAX) {
        v0 = (unsigned int)((2LL*v) ^ (int64_t)(v>>31));
    } else {
        v0 = (2 * v) ^ (v >> 31);
    }

    return (v0 >> k) + 1 + k;
}


static inline int urice_count(unsigned int v, int k)
{
    return (v >> k) + 1 + k;
}


static inline int set_ur_golomb_als(PutBitContext *pb, unsigned int v, int k)
{
    int q;

    /* write quotient in zero-terminated unary */
    q = (v >> k) + 1;

    /* protect from buffer overwrite */
    if (put_bits_count(pb) + q + k > pb->size_in_bits) {
        return -1;
    }

    while (q > 31) {
        put_bits(pb, 31, 0x7FFFFFFF);
        q -= 31;
    }
    put_bits(pb, q, ((1<<q)-1)^1);

    /* write remainder using k bits */
    if (k)
        put_bits(pb, k, v - ((q - 1) << k));

    return 0;
}


static inline int set_sr_golomb_als(PutBitContext *pb, int v, int k)
{
    unsigned int v0;
    int q;

    /* remap to unsigned */
    if (v < -INT16_MIN || v > INT16_MAX) {
        v0 = (unsigned int)((2LL*v) ^ (int64_t)(v>>31));
    } else {
        v0 = (2 * v) ^ (v >> 31);
    }

    /* write quotient in zero-terminated unary */
    q = (v0 >> k) + 1;

    /* protect from buffer overwrite */
    if (put_bits_count(pb) + q + k > pb->size_in_bits) {
        return -1;
    }

    while (q > 31) {
        put_bits(pb, 31, 0x7FFFFFFF);
        q -= 31;
    }
    put_bits(pb, q, ((1<<q)-1)^1);

    /* write remainder using k bits */
    if (k)
        put_bits(pb, k, (v0 >> 1) - (((v0 >> k)-(!(v0&1))) << (k-1)));

    return 0;
}


/** Encode the LSB part of the given symbols
 */
void bgmc_encode_lsb(PutBitContext *pb, int32_t *symbols, unsigned int n,
                     unsigned int k, unsigned int max, unsigned int s)
{
    int lsb_mask       = (1 << k) - 1;
    int abs_max        = (max + 1) >> 1;
    int high_offset = -(abs_max      << k);
    int low_offset  =  (abs_max - 1) << k;

    for (; n > 0; n--) {
        int32_t res = *symbols++;

        if (res >> k >=  abs_max || res >> k <= -abs_max) {
            res += res >> k >= abs_max ? high_offset : low_offset;
            set_sr_golomb_als(pb, res, s);
        } else if (k) {
            put_sbits(pb, k, res & lsb_mask);
        }
    }
}


/** Count bits needed to encode the LSB part of the given symbols
 */
static void bgmc_encode_lsb_count(unsigned int *bits, const int32_t *symbols, unsigned int n,
                                  unsigned int k, unsigned int max, unsigned int s)
{
    int abs_max        = (max + 1) >> 1;
    int high_offset = -(abs_max      << k);
    int low_offset  =  (abs_max - 1) << k;

    for (; n > 0; n--) {
        int32_t res = *symbols++;

        if (res >> k <= -abs_max || res >> k >= abs_max) {
            res += res >> k >= abs_max ? high_offset : low_offset;
            *bits += rice_count(res, s);
        } else if (k) {
            *bits += k;
        }
    }
}


/** Map LTP gain value to nearest flattened array index
 */
static int map_to_index(int gain)
{
    int i, diff, min_diff, best_index;
    const uint8_t *g_ptr = &ff_als_ltp_gain_values[0][0];

    min_diff   = abs((int)(*g_ptr++) - gain);
    best_index = 0;
    for (i = 1; i < 16; i++) {
        diff = abs((int)(*g_ptr++) - gain);

        if (!diff) {
            return i;
        } else if (diff < min_diff) {
            min_diff   = diff;
            best_index = i;
        } else {
            return best_index;
        }
    }

    return best_index;
}


/** Write a given block of a given channel
 */
static int write_block(ALSEncContext *ctx, ALSBlock *block)
{
    AVCodecContext *avctx    = ctx->avctx;
    ALSSpecificConfig *sconf = &ctx->sconf;
    PutBitContext *pb        = &ctx->pb;
    unsigned int i;
    int start = 0;


    // block_type
    put_bits(pb, 1, !block->constant);


    if (block->constant) {
        // const_block
        put_bits(pb, 1, block->constant_value != 0);


        // js_block
        put_bits(pb, 1, block->js_block);
        // reserved
        put_bits(pb, 5, 0);


        if (block->constant_value) {
            int const_val_bits = sconf->floating ? 24 : avctx->bits_per_raw_sample;
            if (const_val_bits == 32)
                put_bits32(pb, block->constant_value);
            else
                put_sbits(pb, const_val_bits, block->constant_value);
        }
    } else {
        ALSLTPInfo *ltp     = &block->ltp_info[block->js_block];
        ALSEntropyInfo *ent = &block->ent_info[ltp->use_ltp];
        int32_t *res_ptr;
        int sb, sb_length;
        unsigned int high;
        unsigned int low;
        unsigned int follow;
        unsigned int delta[8];
        unsigned int k    [8];
        unsigned int max  [8];
        unsigned int *s  = ent->rice_param;
        unsigned int *sx = ent->bgmc_param;

        // js_block
        put_bits(pb, 1, block->js_block);


        // ec_sub
        if (sconf->sb_part) {
            if (sconf->bgmc)
                put_bits(pb, 2, av_log2(ent->sub_blocks));
            else
                put_bits(pb, 1, ent->sub_blocks > 1);
        }


        // s[k], sx[k]
        if (sconf->bgmc) {
            unsigned int S[8];

            for (sb = 0; sb < ent->sub_blocks; sb++)
                S[sb] = (ent->rice_param[sb] << 4) | ent->bgmc_param[sb];

            put_bits(pb, 8 + (avctx->bits_per_raw_sample > 16), S[0]);
            for (sb = 1; sb < ent->sub_blocks; sb++)
                if (set_sr_golomb_als(pb, S[sb] - S[sb-1], 2))
                    return -1;
        } else {
            put_bits(pb, 4 + (avctx->bits_per_raw_sample > 16), ent->rice_param[0]);

            for (sb = 1; sb < ent->sub_blocks; sb++) {
                if (set_sr_golomb_als(pb, ent->rice_param[sb] - ent->rice_param[sb-1], 0))
                    return -1;
            }
        }


        // shift_lsbs && shift_pos
        put_bits(pb, 1, block->shift_lsbs > 0);

        if (block->shift_lsbs)
            put_bits(pb, 4, block->shift_lsbs);


        // opt_order && quant_cof
        if (!sconf->rlslms) {
            // opt_order
            if (sconf->adapt_order) {
                int opt_order_length = av_ceil_log2(av_clip((block->length >> 3) - 1,
                                                    2, sconf->max_order + 1));
                put_bits(pb, opt_order_length, block->opt_order);
            }


            // for each quant_cof, put(quant_cof) in rice code
            if (sconf->coef_table == 3) {
                for (i = 0; i < block->opt_order; i++)
                    put_bits(pb, 7, 64 + block->q_parcor_coeff[i]);
            } else {
                // write coefficient 0 to 19
                int next_max_order = FFMIN(block->opt_order, 20);
                for (i = 0; i < next_max_order; i++) {
                    int rice_param = ff_als_parcor_rice_table[sconf->coef_table][i][1];
                    int offset     = ff_als_parcor_rice_table[sconf->coef_table][i][0];
                    if (set_sr_golomb_als(pb, block->q_parcor_coeff[i] - offset, rice_param))
                        return -1;
                }

                // write coefficients 20 to 126
                next_max_order = FFMIN(block->opt_order, 127);
                for (; i < next_max_order; i++)
                    if (set_sr_golomb_als(pb, block->q_parcor_coeff[i] - (i & 1), 2))
                        return -1;

                // write coefficients 127 to opt_order
                for (; i < block->opt_order; i++)
                    if (set_sr_golomb_als(pb, block->q_parcor_coeff[i], 1))
                        return -1;
            }
        }


        // LPTenable && LTPgain && LTPlag
        if (sconf->long_term_prediction) {
            put_bits(pb, 1, block->ltp_info[block->js_block].use_ltp);

            if (block->ltp_info[block->js_block].use_ltp) {
                ALSLTPInfo *ltp    = &block->ltp_info[block->js_block];
                int ltp_lag_length = 8 + (avctx->sample_rate >=  96000) +
                                         (avctx->sample_rate >= 192000);

                set_sr_golomb_als(pb, ltp->gain[0] >> 3,          1);
                set_sr_golomb_als(pb, ltp->gain[1] >> 3,          2);
                set_ur_golomb_als(pb, map_to_index(ltp->gain[2]), 2);
                set_sr_golomb_als(pb, ltp->gain[3] >> 3,          2);
                set_sr_golomb_als(pb, ltp->gain[4] >> 3,          1);

                put_bits(pb, ltp_lag_length, ltp->lag - FFMAX(4, block->opt_order + 1));

                gen_ltp_residuals(ctx, block);
                block->cur_ptr = ctx->ltp_buffer;
            }
        }


        // write residuals
        // for now, all frames are RA frames, so use progressive prediction for
        // the first 3 residual samples, up to opt_order

        res_ptr = block->cur_ptr;
        sb_length = block->length / ent->sub_blocks;

        if (sconf->bgmc)
            ff_bgmc_encode_init(&high, &low, &follow);

        for (sb = 0; sb < ent->sub_blocks; sb++) {
            i = 0;
            if (!sb && block->ra_block) {
                int len = FFMIN(block->opt_order, sb_length);
                if (len > 0) {
                    if (set_sr_golomb_als(pb, *res_ptr++, avctx->bits_per_raw_sample-4))
                        return -1;
                    i++;
                    if (len > 1) {
                        if (set_sr_golomb_als(pb, *res_ptr++, FFMIN(ent->rice_param[sb]+3, ctx->max_rice_param)))
                            return -1;
                        i++;
                        if (len > 2) {
                            if (set_sr_golomb_als(pb, *res_ptr++, FFMIN(ent->rice_param[sb]+1, ctx->max_rice_param)))
                                return -1;
                            i++;
                        }
                    }
                }
                start = i;
            }
            if (sconf->bgmc) {
                unsigned int b = av_clip((av_ceil_log2(block->length) - 3) >> 1, 0, 5);
                k    [sb] = s[sb] > b ? s[sb] - b : 0;
                delta[sb] = 5 - s[sb] + k[sb];
                max  [sb] = ff_bgmc_max[sx[sb]] >> delta[sb];

                ff_bgmc_encode_msb(pb, res_ptr, sb_length - i,
                                   k[sb], delta[sb], max[sb],
                                   s[sb], sx[sb],
                                   &high, &low, &follow);

                res_ptr += sb_length - i;
            } else {
                for (; i < sb_length; i++) {
                    if (set_sr_golomb_als(pb, *res_ptr++, ent->rice_param[sb]))
                        return -1;
                }
            }
        }

        if (sconf->bgmc) {
            ff_bgmc_encode_end(pb, &low, &follow);

            res_ptr = block->res_ptr + start;

            for (sb = 0; sb < ent->sub_blocks; sb++, start = 0) {
                bgmc_encode_lsb(pb, res_ptr, sb_length - start, k[sb], max[sb], s[sb]);
                res_ptr += sb_length - start;
            }
        }
    }


    if (!sconf->mc_coding || ctx->js_switch)
        align_put_bits(pb);


    return 0;
}


/** Write the frame
 */
static int write_frame(ALSEncContext *ctx, uint8_t *frame, int buf_size)
{
    AVCodecContext *avctx    = ctx->avctx;
    ALSSpecificConfig *sconf = &ctx->sconf;
    unsigned int c, b;
    int ret;

    init_put_bits(&ctx->pb, frame, buf_size);


    // make space for ra_unit_size
    if (sconf->ra_flag == RA_FLAG_FRAMES && sconf->ra_distance == 1) {
        // TODO: maybe keep frame count and allow other RA distances if API will allow
        put_bits32(&ctx->pb, 0);
    }


    // js_switch
    if (ctx->js_switch) {
        // to be implemented
        // not yet supported anyway
    }


    // write blocks
    if (!sconf->mc_coding || ctx->js_switch) {
        for (c = 0; c < avctx->channels; c++) {
            if (sconf->block_switching) {
                unsigned int bs_info_len = 1 << (sconf->block_switching + 2);
                uint32_t bs_info         = ctx->bs_info[c];

                if (sconf->joint_stereo && ctx->independent_bs[c])
                    bs_info |= (1 << 31);

                if (bs_info_len == 32)
                    put_bits32(&ctx->pb, bs_info);
                else
                    put_bits(&ctx->pb, bs_info_len, bs_info >> (32 - bs_info_len));
            }

            for (b= 0; b < ctx->num_blocks[c]; b++) {
                if (ctx->independent_bs[c]) {
                    ret = write_block(ctx, &ctx->blocks[c][b]);
                    if (ret < 0)
                        return ret;
                } else {
                    ret = write_block(ctx, &ctx->blocks[c][b]);
                    if (ret < 0)
                        return ret;
                    ret = write_block(ctx, &ctx->blocks[c+1][b]);
                    if (ret < 0)
                        return ret;
                }
            }

            if(!ctx->independent_bs[c]) c++;
        }
    } else {

        // MCC: to be implemented

    }


    flush_put_bits(&ctx->pb);
    ret = put_bits_count(&ctx->pb) >> 3;

    // write ra_unit_size
    if (sconf->ra_flag == RA_FLAG_FRAMES && sconf->ra_distance == 1) {
        AV_WB32(frame, ret);
    }


    return ret;
}


static void quantize_parcor_coeffs(const double *parcor, int order,
                                   int32_t *q_parcor, int32_t *r_parcor)
{
    int i;

    // first coefficient
    q_parcor[0] = (int)floor(64.0 * (sqrt(2.0*(parcor[0]+1.0)) - 1.0));
    q_parcor[0] = av_clip(q_parcor[0], -64, 63);
    r_parcor[0] = 32 * ff_als_parcor_scaled_values[q_parcor[0] + 64];

    if (order > 1) {
        // second coefficient
        q_parcor[1] = (int)floor(64.0 * ((sqrt(2.0*(1.0-parcor[1]))) - 1.0));
        q_parcor[1] = av_clip(q_parcor[1], -64, 63);
        r_parcor[1] = -32 * ff_als_parcor_scaled_values[q_parcor[1] + 64];

        // remaining coefficients
        for (i = 2; i < order; i++) {
            q_parcor[i] = (int)floor(64.0 * parcor[i]);
            q_parcor[i] = av_clip(q_parcor[i], -64, 63);
            r_parcor[i] = (q_parcor[i] << 14) + (1 << 13);
        }
    }
}


static void calc_parcor_coeff_bit_size(ALSEncContext *ctx, ALSBlock *block,
                                       int order)
{
    int i, next_max_order, bit_count;

    bit_count = 0;

    if (ctx->sconf.adapt_order) {
        bit_count += av_ceil_log2(av_clip((block->length >> 3) - 1,
                                          2, ctx->sconf.max_order + 1));
    }

    next_max_order = FFMIN(order, 20);
    for (i = 0; i < next_max_order; i++) {
        int rice_param = ff_als_parcor_rice_table[ctx->sconf.coef_table][i][1];
        int offset     = ff_als_parcor_rice_table[ctx->sconf.coef_table][i][0];
        bit_count += rice_count(block->q_parcor_coeff[i] - offset, rice_param);
    }
    next_max_order = FFMIN(order, 127);
    for (; i < next_max_order; i++) {
        bit_count += rice_count(block->q_parcor_coeff[i] - (i & 1), 2);
    }
    for (; i < order; i++) {
        bit_count += rice_count(block->q_parcor_coeff[i], 1);
    }

    block->bits_parcor_coeff = bit_count;
}


static unsigned int subblock_rice_count_exact(const int32_t *res_ptr,
                                              int sb_length, int rice_param,
                                              int max_param, int ra_subblock,
                                              int order)
{
    unsigned int count = 0;
    int i = 0;

    if (ra_subblock) {
        int len = FFMIN(order, sb_length);
        if (len > 0) {
            int v = *res_ptr++;
            count += rice_count(v, max_param - 3);
            i++;
            if (len > 1) {
                v = *res_ptr++;
                count += rice_count(v, FFMIN(rice_param+3, max_param));
                i++;
                if (len > 2) {
                    v = *res_ptr++;
                    count += rice_count(v, FFMIN(rice_param+1, max_param));
                    i++;
                }
            }
        }
    }
    for (; i < sb_length; i++) {
        int v = *res_ptr++;
        count += rice_count(v, rice_param);
    }

    return count;
}


/** Count bits needed to encode all symbols of a given subblock
 *  using given parameters
 */
static unsigned int subblock_bgmc_count_exact(const int32_t *res_ptr,
                                              int b_length, unsigned int sx,
                                              int sb_length, int rice_param,
                                              int max_param, int ra_subblock,
                                              int order)
{
    unsigned int count = 0;
    unsigned int len   = 0;
    unsigned int high, low, follow;
    unsigned int delta, k, max, b;

    if (ra_subblock) {
        len = FFMIN(order, sb_length);
        if (len > 0) {
            int v = *res_ptr++;
            count += rice_count(v, max_param - 3);
            if (len > 1) {
                v = *res_ptr++;
                count += rice_count(v, FFMIN(rice_param+3, max_param));
                if (len > 2) {
                    v = *res_ptr++;
                    count += rice_count(v, FFMIN(rice_param+1, max_param));
                }
            }
        }
    }

    // count msb's
    ff_bgmc_encode_init(&high, &low, &follow);

    b     = av_clip((av_ceil_log2(b_length) - 3) >> 1, 0, 5);
    k     = rice_param > b ? rice_param - b : 0;
    delta = 5 - rice_param + k;
    max = ff_bgmc_max[sx] >> delta;

    ff_bgmc_encode_msb_count(&count, res_ptr, sb_length - len,
                             k, delta, max, rice_param, sx,
                             &high, &low, &follow);

    ff_bgmc_encode_end_count(&count, &follow);

    // count lsb's
    bgmc_encode_lsb_count(&count, res_ptr, sb_length - len,
                          k, max, rice_param);

    return count;
}


static unsigned int block_rice_count_exact(ALSEncContext *ctx, ALSBlock *block,
                                           int sub_blocks, int *rice_param,
                                           int order)
{
    int32_t *res_ptr = block->cur_ptr;
    unsigned int count = 0;
    int sb_length, sb;

    sb_length = block->length / sub_blocks;

    for (sb = 0; sb < sub_blocks; sb++) {
        count += subblock_rice_count_exact(res_ptr, sb_length, rice_param[sb],
                                           ctx->max_rice_param,
                                           !sb && block->ra_block, order);
        if (!sb)
            count += 4 + (ctx->max_rice_param > 15);
        else
            count += rice_count(rice_param[sb]-rice_param[sb-1], 0);

        res_ptr += sb_length;
    }

    count += !!ctx->sconf.sb_part;

    return count;
}


#define rice_encode_count(sum, n, k) (((n)*((k)+1))+((sum-(n>>1))>>(k)))


static inline int optimal_rice_param(uint64_t sum, int length, int max_param)
{
    int k;

    if (sum <= length >> 1)
        return 0;

    if (max_param > 15) {
        sum = FFMAX((sum - (length >> 1)) / length, 1);
        k = (int)floor(log(sum) / log(2));
    } else {
        unsigned int sum1 = sum;
        sum1 = sum1 - (length >> 1);
        k = av_log2(length < 256 ? FASTDIV(sum1, length) : sum1 / length);
    }

    return FFMIN(k, max_param);
}


/** Get an estimated Rice parameter and split it into its LSB and MSB
 *  for further processing in BGMC
 */
static void find_subblock_bgmc_params_est(int32_t *res_ptr, unsigned int n, int *s, int *sx)
{
#define OFFSET 0.97092725747512664825  /* 0.5 + log2(1.386) */
    uint64_t sum;
    int tmp, i;

    sum = 0;
    for (i = 0; i < n; i++)
        sum += abs(*res_ptr++);

    if (!sum) { // avoid log2(0)
        tmp = 0;
    } else {
        tmp = (int)(16.0 * (log2(sum) - log2(n) + OFFSET));
        tmp = FFMAX(tmp, 0);
    }

    *sx = tmp & 0x0F;
    *s  = tmp >> 4;
}


static void find_block_rice_params_est(ALSEncContext *ctx, ALSBlock *block,
                                      int order)
{
    int i, sb, sb_max, sb_length;
    uint64_t sum[5] = {0,};
    int param[5];
    unsigned int count1, count4;
    ALSEncStage *stage = ctx->cur_stage;
    ALSLTPInfo *ltp     = &block->ltp_info[block->js_block];
    ALSEntropyInfo *ent = &block->ent_info[ltp->use_ltp];

    if (!stage->sb_part || block->length & 0x3 || block->length < 16)
        sb_max = 1;
    else
        sb_max = 4;
    sb_length = block->length / sb_max;

    for (sb = 0; sb < sb_max; sb++) {
        const int32_t *res_ptr1 = block->cur_ptr + (sb * sb_length);
        for (i = 0; i < sb_length; i++) {
            int v = *res_ptr1++;
            if (ctx->max_rice_param > 15) {
                unsigned int v0 = (unsigned int)((2LL*v) ^ (int64_t)(v>>31));
                sum[sb] += v0;
            } else {
                v = (2 * v) ^ (v >> 31);
                sum[sb] += v;
            }
        }
        sum[4] += sum[sb];

        param[sb] = optimal_rice_param(sum[sb], sb_length, ctx->max_rice_param);
    }

    param[4] = optimal_rice_param(sum[4], block->length, ctx->max_rice_param);

    if (stage->count_algorithm == RICE_BIT_COUNT_ALGORITHM_EXACT) {
        count1 = block_rice_count_exact(ctx, block, 1, &param[4], order);
    } else {
        count1 = rice_encode_count(sum[4], block->length, param[4]);
        count1 += 4 + (ctx->max_rice_param > 15);
    }

    if (sb_max == 1 || ((param[0] == param[1]) && (param[1] == param[2]) &&
        (param[2] == param[3]))) {
        ent->sub_blocks = 1;
        ent->rice_param[0] = param[4];
        ent->bits_ec_param_and_res = count1;
    }

    if (stage->count_algorithm == RICE_BIT_COUNT_ALGORITHM_EXACT) {
        count4 = block_rice_count_exact(ctx, block, 4, param, order);
    } else {
        count4 = 0;
        for (sb = 0; sb < sb_max; sb++) {
            count4 += rice_encode_count(sum[sb], sb_length, param[sb]);

            if (!sb)
                count4 += 4 + (ctx->max_rice_param > 15);
            else
                count4 += rice_count(param[sb] - param[sb-1], 0);
        }
    }

    if (count1 <= count4) {
        ent->sub_blocks = 1;
        ent->rice_param[0] = param[4];
    } else {
        ent->sub_blocks = 4;
        ent->rice_param[0] = param[0];
        ent->rice_param[1] = param[1];
        ent->rice_param[2] = param[2];
        ent->rice_param[3] = param[3];
    }

    if (stage->count_algorithm == RICE_BIT_COUNT_ALGORITHM_ESTIMATE)
        ent->bits_ec_param_and_res = block_rice_count_exact(ctx, block,
                                      ent->sub_blocks, ent->rice_param,
                                      order);
    ent->bits_ec_param_and_res = FFMIN(count1, count4);
}


/** Full search for optimal BGMC parameters and and sub-block devision
 */
static void find_block_bgmc_params(ALSEncContext *ctx, ALSBlock *block, int order)
{
    ALSEncStage *stage = ctx->cur_stage;
    int s[4][8], sx[4][8];
    int sb, num_subblocks, b;
    int count[4];
    int sb_max, sb_length;
    int sb_min = 0;
    unsigned int count_min = UINT_MAX;
    ALSLTPInfo *ltp     = &block->ltp_info[block->js_block];
    ALSEntropyInfo *ent = &block->ent_info[ltp->use_ltp];

    if (!stage->sb_part || block->length & 0x3 || block->length < 16)
        sb_max = 1;
    else
        sb_max = 3;


    for (sb = 0; sb <= sb_max; sb++) {
        num_subblocks = 1 << sb;
        sb_length     = block->length / num_subblocks;
        count[sb]     = 0;

        for (b = 0; b < num_subblocks; b++) {
            /* TODO: find_subblock_bgmc_params_est() uses sum of absolute
                     residuals. we can start at lower levels and add each of
                     the 2 sums for the next highest level to avoid calculating
                     it again. See flacenc.c */
            find_subblock_bgmc_params_est(block->res_ptr + b * sb_length, sb_length, &s[sb][b], &sx[sb][b]);

            count[sb] += subblock_bgmc_count_exact(block->res_ptr + b * sb_length,
                                                   block->length, sx[sb][b],
                                                   sb_length, s[sb][b], ctx->max_rice_param,
                                                   !b && block->ra_block, order);

            if (!b) {
                count[sb] += 8 + (ctx->max_rice_param > 15);    // S[0]
            } else {
                int S = ((s[sb][b    ] << 4) | sx[sb][b    ])
                      - ((s[sb][b - 1] << 4) | sx[sb][b - 1]);
                count[sb] += rice_count(S, 2);                  // S[i]
            }
        }

        count[sb] += 1 + stage->sb_part; // ec_sub

        if (count[sb] < count_min) {
            count_min = count[sb];
            sb_min    = sb;
        }
    }

    ent->sub_blocks            = 1 << sb_min;
    ent->bits_ec_param_and_res = count_min;

    for (b = 0; b < ent->sub_blocks; b++) {
        ent->rice_param[b] = s [sb_min][b];
        ent->bgmc_param[b] = sx[sb_min][b];
    }
}


static void find_block_rice_params_exact(ALSEncContext *ctx, ALSBlock *block,
                                        int order)
{
    unsigned int count[5][32] = {{0,}};
    int param[5];
    int k, step, sb, sb_max, sb_length;
    int best_k;
    unsigned int count1, count4;
    ALSEncStage *stage = ctx->cur_stage;
    ALSLTPInfo *ltp     = &block->ltp_info[block->js_block];
    ALSEntropyInfo *ent = &block->ent_info[ltp->use_ltp];

    if (!stage->sb_part || block->length & 0x3 || block->length < 16)
        sb_max = 1;
    else
        sb_max = 4;
    sb_length = block->length / sb_max;

    for (sb = 0; sb < sb_max; sb++) {
        /* start 1/3 distance between 0 and max_param */
        k = ctx->max_rice_param / 3;
        count[sb][k] = subblock_rice_count_exact(block->cur_ptr + (sb * sb_length),
                                                 sb_length, k, ctx->max_rice_param,
                                                 !sb && block->ra_block, order);
        k++;
        count[sb][k] = subblock_rice_count_exact(block->cur_ptr + (sb * sb_length),
                                                 sb_length, k, ctx->max_rice_param,
                                                 !sb && block->ra_block, order);
        if (count[sb][k] < count[sb][k-1]) {
            best_k = k;
            step = 1;
            k++;
        } else {
            best_k = k - 1;
            step = -1;
            k -= 2;
        }

        for (; k >= 0 && k <= ctx->max_rice_param; k += step) {
            count[sb][k] = subblock_rice_count_exact(block->cur_ptr + (sb * sb_length),
                                                     sb_length, k, ctx->max_rice_param,
                                                     !sb && block->ra_block, order);

            if (count[sb][k] < count[sb][best_k]) {
                best_k = k;
            } else {
                break;
            }
        }
        param[sb] = best_k;
    }


    /* if sub-block partitioning is not used, stop here */
    if (sb_max == 1) {
        ent->sub_blocks = 1;
        ent->rice_param[0] = param[0];
        ent->bits_ec_param_and_res = block_rice_count_exact(ctx, block, 1,
                                                              param, order);
    }


    /* start 1/3 distance between 0 and max_param */
    k = ctx->max_rice_param / 3;
    count[4][k] = block_rice_count_exact(ctx, block, 1, &k, order);
    k++;
    count[4][k] = block_rice_count_exact(ctx, block, 1, &k, order);
    if (count[4][k] < count[4][k-1]) {
        best_k = k;
        step = 1;
        k++;
    } else {
        best_k = k - 1;
        step = -1;
        k -= 2;
    }

    for (; k >= 0 && k <= ctx->max_rice_param; k += step) {
        count[4][k] = block_rice_count_exact(ctx, block, 1, &k, order);

        if (count[4][k] < count[4][best_k]) {
            best_k = k;
        } else {
            break;
        }
    }
    param[4] = best_k;


    count1  = count[4][param[4]];
    count4 = block_rice_count_exact(ctx, block, 4, param, order);
    if (count1 <= count4) {
        ent->sub_blocks = 1;
        ent->rice_param[0] = param[4];
        ent->bits_ec_param_and_res = count1;
    } else {
        ent->sub_blocks = 4;
        ent->rice_param[0] = param[0];
        ent->rice_param[1] = param[1];
        ent->rice_param[2] = param[2];
        ent->rice_param[3] = param[3];
        ent->bits_ec_param_and_res = count4;
    }
}


/**
 * Calculate optimal sub-block division and Rice parameters for a block.
 * @param ctx                   encoder context
 * @param block                 current block
 * @param[in] ra_block          indicates if this is a random access block
 * @param[in] order             LPC order
 */
static void find_block_entropy_params(ALSEncContext *ctx, ALSBlock *block,
                                   int order)
{
    ALSEncStage *stage = ctx->cur_stage;

    if        (stage->param_algorithm == BGMC_PARAM_ALGORITHM_ESTIMATE) {
        find_block_bgmc_params(ctx, block, order);
    } else if (stage->param_algorithm == RICE_PARAM_ALGORITHM_ESTIMATE) {
        find_block_rice_params_est(ctx, block, order);
    } else if (stage->param_algorithm == RICE_PARAM_ALGORITHM_EXACT) {
        find_block_rice_params_exact(ctx, block, order);
    }
}


static inline int estimate_best_order(int32_t *r_parcor, int order)
{
    int i;
    for (i = order-1; i > 0; i--) {
        if (abs(r_parcor[i]) > 104858) // 104858 = 0.10 * (1 << 20)
            break;
    }
    return i+1;
}


static int calc_short_term_prediction(ALSEncContext *ctx, ALSBlock *block,
                                       int order)
{
    ALSSpecificConfig *sconf = &ctx->sconf;
    int i, j;

    int32_t *res_ptr = block->res_ptr;
    int32_t *smp_ptr = block->cur_ptr;

#define LPC_PREDICT_SAMPLE(lpc, smp_ptr, res_ptr, order)\
{\
    int64_t y = 1 << 19;\
    for (j = 1; j <= order; j++)\
        y += MUL64(lpc[j-1], (smp_ptr)[-j]);\
    *(res_ptr++) = *(smp_ptr++) + (int32_t)(y >> 20);\
}

    i = 0;
    if (block->ra_block) {
        int ra_order = FFMIN(order, block->length);

        // copy first residual sample verbatim
        *(res_ptr++) = *(smp_ptr++);

        // progressive prediction
        ff_als_parcor_to_lpc(0, ctx->r_parcor_coeff, ctx->lpc_coeff);
        for (i = 1; i < ra_order; i++) {
            LPC_PREDICT_SAMPLE(ctx->lpc_coeff, smp_ptr, res_ptr, i);
            if (ff_als_parcor_to_lpc(i, ctx->r_parcor_coeff, ctx->lpc_coeff))
                return -1;
        }
        // zero unused coeffs for small frames since they are all written
        // to the bitstream if adapt_order is not used.
        if (!sconf->adapt_order) {
            for (; i < sconf->max_order; i++)
                block->q_parcor_coeff[i] = ctx->r_parcor_coeff[i] = 0;
        }
    } else {
        for (j = 0; j < order; j++)
            if (ff_als_parcor_to_lpc(j, ctx->r_parcor_coeff, ctx->lpc_coeff))
                return -1;
    }
    // remaining residual samples
    for (; i < block->length; i++) {
        LPC_PREDICT_SAMPLE(ctx->lpc_coeff, smp_ptr, res_ptr, order);
    }
    return 0;
}


<<<<<<< HEAD
static void check_ltp(ALSEncContext *ctx, ALSBlock *block, int *bit_count)
{
    ALSLTPInfo *ltp     = &block->ltp_info[block->js_block];
    ALSEntropyInfo *ent = &block->ent_info[ltp->use_ltp];
    int bit_count_ltp;
    int32_t *save_ptr  = block->cur_ptr;
    int ltp_lag_length = 8 + (ctx->avctx->sample_rate >=  96000) +
                             (ctx->avctx->sample_rate >= 192000);

    find_block_ltp_params(ctx, block);
    gen_ltp_residuals(ctx, block);

    // generate bit count for LTP signal
    block->cur_ptr = ctx->ltp_buffer;
    ltp->use_ltp = 1;
    ent = &block->ent_info[ltp->use_ltp];
    find_block_entropy_params(ctx, block, block->opt_order);

    ltp->bits_ltp = 1 + ltp_lag_length +
                    rice_count(ltp->gain[0],               1) +
                    rice_count(ltp->gain[1],               2) +
                   urice_count(map_to_index(ltp->gain[2]), 2) +
                    rice_count(ltp->gain[3],               2) +
                    rice_count(ltp->gain[4],               1);

    // test if LTP pays off
    bit_count_ltp = block->bits_misc +
                    block->bits_parcor_coeff +
                    ent->bits_ec_param_and_res +
                    ltp->bits_ltp;
    bit_count_ltp += (8 - (bit_count_ltp & 7)) & 7;

    if (bit_count_ltp < *bit_count) {
        block->cur_ptr = save_ptr;
        *bit_count     = bit_count_ltp;
    } else {
        ltp->use_ltp  = 0;
        ent = &block->ent_info[ltp->use_ltp];
        ltp->bits_ltp = 1;
        block->cur_ptr = save_ptr;
    }
}


static uint32_t calc_block_size_fixed_order(ALSEncContext *ctx, ALSBlock *block,
                                            int order)
=======
static int calc_block_size_fixed_order(ALSEncContext *ctx, ALSBlock *block,
                                       int order)
>>>>>>> 36f37c28
{
    int32_t count;
    int32_t *save_ptr = block->cur_ptr;
    ALSLTPInfo *ltp     = &block->ltp_info[block->js_block];
    ALSEntropyInfo *ent = &block->ent_info[ltp->use_ltp];

    if (order) {
        if (calc_short_term_prediction(ctx, block, order))
            return -1;
        block->cur_ptr = block->res_ptr;
    }
    calc_parcor_coeff_bit_size(ctx, block, order);


    find_block_entropy_params (ctx, block, order);

    count  = block->bits_misc + block->bits_parcor_coeff +
                    ent->bits_ec_param_and_res;
    count += (8 - (count & 7)) & 7; // byte align
#if 0
    if (ctx->sconf.long_term_prediction)
        check_ltp(ctx, block, &count);
#endif
    block->cur_ptr = save_ptr;

    return count;
}


static void find_block_adapt_order_full_search(ALSEncContext *ctx,
                                               ALSBlock *block, int max_order)
{
    int i;
    int32_t count[max_order+1];
    int best = 0;

    count[0] = INT32_MAX;

    for (i = 0; i <= max_order; i++) {

        count[i] = calc_block_size_fixed_order(ctx, block, i);

        if (count[i] >= 0 && count[i] < count[best])
            best = i;
    }
    block->opt_order = best;
}


/** Tests given block samples to be of constant value
 * Sets block->const_block_bits to the number of bits used for encoding the
 * constant block, or to zero if the block is not a constant block.
 */
static void test_const_value(ALSEncContext *ctx, ALSBlock *block)
{
    if (ctx->cur_stage->check_constant) {
        unsigned int n = block->length;
        int32_t *smp_ptr = block->cur_ptr;
        int32_t val = *smp_ptr++;

        block->constant = 1;
        while (--n > 0) {
            if (*smp_ptr++ != val) {
                block->constant = 0;
                break;
            }
        }

        block->bits_const_block = 0;
        if (block->constant) {
            block->constant_value = val;
            block->bits_const_block += 6;   // const_block + reserved
            if (block->constant_value) {
                block->bits_const_block += ctx->sconf.floating ? 24 :
                                        ctx->avctx->bits_per_raw_sample;
            }
        }
    } else {
        block->constant = 0;
    }
}


/* Generate a weighted residual signal for autocorrelation detection
 * used in LTP mode
 */
static void get_weighted_signal(ALSEncContext *ctx, ALSBlock *block,
                                int lag_max)
{
    int len          = (int)block->length;
    int32_t *cur_ptr = block->cur_ptr;
    uint64_t sum      = 0;
    double *corr_ptr = ctx->ltp_corr_buffer + lag_max;
    double mean_quot;
    int i;

    // determine absolute mean of residual signal,
    // including previous samples
    for (i = -lag_max; i < len; i++)
        sum += abs(cur_ptr[i]);
    mean_quot = (double)(sum) / (block->length + lag_max);

    // apply weighting:
    // x *= 1 / [ sqrt(abs(x)) / 5*sqrt(mean) + 1 ]  // XXX: what weighting function is this?
    mean_quot = (sqrt(mean_quot) * 5);
    for (i = -lag_max - 2; i < len; i++)
        corr_ptr[i] = cur_ptr[i] / (sqrt(abs(cur_ptr[i])) / mean_quot + 1);
}


/* Generate the autocorrelation function and find
 * its positive maximum value to be used for LTP lag
 */
static void find_best_autocorr(ALSEncContext *ctx, ALSBlock *block,
                               int lag_max, int start)
{
    int smp, lag;
    int begin        = 0;
    int end          = block->length;
    int lag_best     = 0;
    double *corr_ptr = ctx->ltp_corr_buffer + lag_max;
    double sum_a     = 0;
    double acorr_max = -1;


    // XXX: sum_a can become zero if there is no check
    // for constant zero signal prior to LTP!

    // calculate autocorrelation coefficient of original signal
    for (smp = begin - start; smp < end - start; smp++)
        sum_a += corr_ptr[smp] * corr_ptr[smp];

    // compute normalized autocorrelation for each possible lag
    for (lag = start; lag < lag_max; lag++) {
        double sum_b = 0;
        double acorr;
        int first = begin - lag - 1;
        int last  = end   - lag - 1;

        // calculate autocorrelation coefficient
        for (smp = begin - lag; smp < end - lag; smp++)
            sum_b += corr_ptr[smp + lag] * corr_ptr[smp];

        // skip negative autocorrelation coefficients
        if (sum_b >= 0) {
            // normalize autocorrelation coefficient
            acorr = sum_b * sum_b / sum_a;

            // save maximum autocorrelation
            if (acorr > acorr_max) {
                lag_best   = lag;
                acorr_max = acorr;
            }
        }

        // update autocorrelation coefficient of
        // original signal for next iteration
        sum_a += corr_ptr[first] * corr_ptr[first] -
                 corr_ptr[ last] * corr_ptr[ last];
    }

    block->ltp_info[block->js_block].lag = lag_best;
}


#if 1
static void get_ltp_coeffs(ALSEncContext *ctx, ALSBlock *block,
                                int lag_max)
{
    int *ltp_gain = block->ltp_info[block->js_block].gain;

    ltp_gain[0] = 8;
    ltp_gain[1] = 8;
    ltp_gain[2] = 16;
    ltp_gain[3] = 8;
    ltp_gain[4] = 8;
}
#else
// XXX: replace me
///////////////////// begin of shameless adapted copy from reference
static void	Cholesky( double* a, double* b, const double* c, int n )
{
	int		i, j, k, zeroflag = 0;
	double	acc;
    static	const double	eps = 1.e-16;

	double t[ n*n ];
	double invt[ n ];


	t[0] = sqrt( a[0] + eps );
	invt[0] = 1. / t[0];
	for( k=1; k<n; k++ ) t[k*n] = a[k*n] * invt[0];
	for( i=1; i<n; i++ ) {
		acc = a[i*n+i] + eps;
		for( k=0; k<i; k++ ) acc -= t[i*n+k] * t[i*n+k];
		if(acc <= 0.0){ zeroflag=1; break;}
		t[i*n+i] = sqrt( acc );
		invt[i] = 1. / t[i*n+i];
		for( j=i+1; j<n; j++ ) {
			acc = a[j*n+i] + eps;
			for( k=0; k<i; k++ ) acc -= t[j*n+k] * t[i*n+k];
			t[j*n+i] = acc * invt[i];
		}
	}

	if(zeroflag) {
		for(i = 0; i < n; i++) b[i] = 0.0;
		return;
	}

	for( i=0; i<n; i++ ) {
		acc = c[i];
		for( k=0; k<i; k++ ) acc -= t[i*n+k] * a[k];
		a[i] = acc * invt[i];
	}

	for( i=n-1; i>=0; i-- ) {
		acc = a[i];
		for( k=i+1; k<n; k++ ) acc -= t[k*n+i] * b[k];
		b[i] = acc * invt[i];
	}
}


static void get_ltp_coeffs(ALSEncContext *ctx, ALSBlock *block,
                                int lag_max)
{
    int flag = 0;
    int icc;
    int smp, i;
    int taumax = block->ltp_info[block->js_block].lag;
    double *corr_ptr = ctx->ltp_corr_buffer + lag_max;

    double ioa[25], ob[5], ic[5];
    double powc0  = 0.0, powc1  = 0.0, powc2  = 0.0, powc3  = 0.0, powc4  = 0.0;
    double pwm2m2 = 0.0, pwm2m1 = 0.0, pwm20  = 0.0, pwm2p1 = 0.0, pwm2p2 = 0.0;
    double pwm1m1 = 0.0, pwm10  = 0.0, pwm1p1 = 0.0, pwm1p2 = 0.0;
    double pw00   = 0.0, pw0p1  = 0.0, pw0p2  = 0.0;
    double pwp1p1 = 0.0, pwp1p2 = 0.0;
    double pwp2p2 = 0.0;

    for( smp=-taumax; smp<(int)(block->length)-taumax-2; smp++ ) {
        powc0 += corr_ptr[smp+taumax] * corr_ptr[smp-2];
        powc1 += corr_ptr[smp+taumax] * corr_ptr[smp-1];
        powc2 += corr_ptr[smp+taumax] * corr_ptr[smp];
        powc3 += corr_ptr[smp+taumax] * corr_ptr[smp+1];
        powc4 += corr_ptr[smp+taumax] * corr_ptr[smp+2];

        pwm2m2 += corr_ptr[smp-2] * corr_ptr[smp-2];
        pwm2m1 += corr_ptr[smp-2] * corr_ptr[smp-1];
        pwm20  += corr_ptr[smp-2] * corr_ptr[smp];
        pwm2p1 += corr_ptr[smp-2] * corr_ptr[smp+1];
        pwm2p2 += corr_ptr[smp-2] * corr_ptr[smp+2];
        pwm1m1 += corr_ptr[smp-1] * corr_ptr[smp-1];
        pwm10  += corr_ptr[smp-1] * corr_ptr[smp];
        pwm1p1 += corr_ptr[smp-1] * corr_ptr[smp+1];
        pwm1p2 += corr_ptr[smp-1] * corr_ptr[smp+2];
        pw00   += corr_ptr[smp]   * corr_ptr[smp];
        pw0p1  += corr_ptr[smp]   * corr_ptr[smp+1];
        pw0p2  += corr_ptr[smp]   * corr_ptr[smp+2];
        pwp1p1 += corr_ptr[smp+1] * corr_ptr[smp+1];
        pwp1p2 += corr_ptr[smp+1] * corr_ptr[smp+2];
        pwp2p2 += corr_ptr[smp+2] * corr_ptr[smp+2];
    }

    ic[0] = powc0;
    ic[1] = powc1;
    ic[2] = powc2;
    ic[3] = powc3;
    ic[4] = powc4;
    ioa[ 0] = pwm2m2;
    ioa[ 1] = ioa[ 5] = pwm2m1;
    ioa[ 2] = ioa[10] = pwm20;
    ioa[ 3] = ioa[15] = pwm2p1;
    ioa[ 4] = ioa[20] = pwm2p2;
    ioa[ 6] = pwm1m1;
    ioa[ 7] = ioa[11] = pwm10;
    ioa[ 8] = ioa[16] = pwm1p1;
    ioa[ 9] = ioa[21] = pwm1p2;
    ioa[12] = pw00;
    ioa[13] = ioa[17] = pw0p1;
    ioa[14] = ioa[22] = pw0p2;
    ioa[18] = pwp1p1;
    ioa[19] = ioa[23] = pwp1p2;
    ioa[24] = pwp2p2;

    Cholesky(ioa, ob, ic, 5);


    // calculate coefficients
    {
        // 0,1 and 3,4
        int *ltp_gain = block->ltp_info[block->js_block].gain;
        int quant     = ceil(ob[2] * 256 + 0.5);

        for(icc=0; icc<5; icc++) {
            if (icc == 2) continue;
            ltp_gain[icc] = ob[icc] * 16 + ((ob[icc] > 0) ? 0.5 : -0.5);
            ltp_gain[icc] = av_clip(ltp_gain[icc], -8, 8) << 3;
        }

        // 2
        ltp_gain[2] = 0;
        for(i = 15; i >= 1; i--) {
            uint8_t cur = ff_als_ltp_gain_values[i >> 2][i & 3];

            if (quant > cur + ff_als_ltp_gain_values[(i-1) >> 2][(i-1) & 3]) {
                ltp_gain[2] = cur;
                return;
            }
        }
    }
}
///////////////////// end of shameless adapted copy from reference
#endif



/** Select the best set of LTP parameters based on maximum autocorrelation
 *  value of the weighted residual signal
 */
static void find_block_ltp_params(ALSEncContext *ctx, ALSBlock *block)
{
    AVCodecContext *avctx    = ctx->avctx;

    int start   = FFMAX(4, block->opt_order + 1);
    int lag     = 256 << (  (avctx->sample_rate >=  96000)
                          + (avctx->sample_rate >= 192000));
    int lag_max = FFMIN(lag + start, FFMIN(ALS_MAX_LTP_LAG, block->length));

    get_weighted_signal(ctx, block, lag_max);
    find_best_autocorr (ctx, block, lag_max, start);
    get_ltp_coeffs     (ctx, block, lag_max);
}


/** Generate the long-term predicted residuals for a given block
 *  using the current set of LTP parameters
 */
static void gen_ltp_residuals(ALSEncContext *ctx, ALSBlock *block)
{
    ALSLTPInfo *ltp  = &block->ltp_info[block->js_block];
    int32_t *ltp_ptr = ctx->ltp_buffer;
    int offset = FFMAX(ltp->lag - 2, 0);
    unsigned int ltp_smp;
    int64_t y;

    memcpy(ltp_ptr, block->cur_ptr, sizeof(*ltp_ptr) * offset);

    for (ltp_smp = offset; ltp_smp < block->length; ltp_smp++) {
        int center = ltp_smp - ltp->lag;
        int begin  = FFMAX(0, center - 2);
        int end    = center + 3;
        int tab    = 5 - (end - begin);
        int base;

        y = 1 << 6;

        for (base = begin; base < end; base++, tab++)
            y += MUL64(ltp->gain[tab], block->cur_ptr[base]);

        ltp_ptr[ltp_smp] = block->cur_ptr[ltp_smp] - (y >> 7);
    }
}


/** Encode a given block of a given channel
 * @return number of bits that will be used to encode the block using the
 *         determined parameters
 */
static int find_block_params(ALSEncContext *ctx, ALSBlock *block)
{
    ALSSpecificConfig *sconf = &ctx->sconf;
    int bit_count, max_order;
    ALSLTPInfo *ltp     = &block->ltp_info[block->js_block];
    ALSEntropyInfo *ent = &block->ent_info[ltp->use_ltp];

    block->cur_ptr = block->js_block ? block->dif_ptr : block->smp_ptr;

    block->bits_misc = 1;   // block_type

    // check for constant block
    //
    // Read 1st sample, then check remaining samples.  Benchmark
    // with and w/o the check.  Maybe can be skipped for only the fastest mode.

    test_const_value(ctx, block);


    // shifting samples:
    // to be implemented
    //
    // Again, maybe skip in fastest mode.  The flags
    // to indicate use of these sorts of searches should be in the context and
    // set during init based on compression_level.
    //
    // determine if the samples can be shifted
    // while not implemented, don't shift anyway

    if (!block->constant) {
        block->shift_lsbs = 0;
        block->bits_misc++;
        if (block->shift_lsbs)
            block->bits_misc += 4;  // shift_pos
    }


    // difference coding(?):
    // to be implemented
    //
    // choose if this block can be difference coded if joint-stereo is enabled
    // (and the block can be encoded in a channel pair)
    // while not implemented, don't indicate js

    block->bits_misc++; // add one bit for block->js_block


    // if this is a constant block, we don't need to find any other parameters
    if (block->constant)
        return block->bits_misc + block->bits_const_block;


    // short-term prediction:
    // use the mode chosen at encode_init() to find optimal parameters
    //
    // LPC / PARCOR coefficients to be stored in context
    // they depend on js_block and opt_order which may be changing later on

    max_order = ctx->cur_stage->max_order;
    if (sconf->max_order) {
        if (sconf->adapt_order) {
            int opt_order_length = av_ceil_log2(av_clip((block->length >> 3) - 1,
                                                2, sconf->max_order + 1));
            max_order = FFMIN(sconf->max_order, (1 << opt_order_length) - 1);
        }

        // calculate PARCOR coefficients
        if (block->div_block >= 0)
            ctx->dsp.lpc_compute_autocorr(block->cur_ptr, ctx->acf_window[block->div_block],
                                          block->length, max_order,
                                          ctx->acf_coeff);
        else
            ctx->dsp.lpc_compute_autocorr(block->cur_ptr, NULL, block->length,
                                          max_order, ctx->acf_coeff);
        compute_ref_coefs(ctx->acf_coeff, max_order, ctx->parcor_coeff);

        // quantize PARCOR coefficients to 7-bit and reconstruct to 21-bit
        quantize_parcor_coeffs(ctx->parcor_coeff, max_order,
                               block->q_parcor_coeff, ctx->r_parcor_coeff);
    }


    // Determine optimal LPC order:
    //
    // quick estimate for LPC order. better searches will give better
    // significantly better results.
    if (sconf->max_order && sconf->adapt_order && ctx->cur_stage->adapt_order) {
        if (ctx->cur_stage->adapt_algorithm == ADAPT_ORDER_ALGORITHM_THRESHOLD) {
            block->opt_order = estimate_best_order(ctx->r_parcor_coeff, max_order);
        } else if (ctx->cur_stage->adapt_algorithm == ADAPT_ORDER_ALGORITHM_FULL_SEARCH) {
            find_block_adapt_order_full_search(ctx, block, max_order);
        }
    } else {
        block->opt_order = max_order;
    }
    calc_parcor_coeff_bit_size(ctx, block, block->opt_order);


    // generate residuals using parameters:

    if (block->opt_order) {
        if (calc_short_term_prediction(ctx, block, block->opt_order)) {
            // if PARCOR to LPC conversion has 32-bit integer overflow,
            // fallback to using 1st order prediction
            double parcor[block->opt_order];

            if (ctx->cur_stage->adapt_order)
                block->opt_order = 1;

            memset(parcor, 0, sizeof(parcor));
            parcor[0] = -0.9;
            quantize_parcor_coeffs(parcor, block->opt_order,
                                   block->q_parcor_coeff, ctx->r_parcor_coeff);

            calc_parcor_coeff_bit_size(ctx, block, block->opt_order);
            calc_short_term_prediction(ctx, block, block->opt_order);
        }
        block->cur_ptr = block->res_ptr;
    }


    // final joint or multi channel coding:
    // to be implemented
    //
    // up to now only independent coding...


    // search for rice parameter:
    ltp->use_ltp = 0;
    ent = &block->ent_info[ltp->use_ltp];
    find_block_entropy_params(ctx, block, block->opt_order);

    bit_count = block->bits_misc + block->bits_parcor_coeff +
                ent->bits_ec_param_and_res + ltp->bits_ltp;
    bit_count += (8 - (bit_count & 7)) & 7; // byte align


    // determine lag and gain values for long-term prediction and
    // check if long-term prediction pays off for this block
    // and use LTP for this block if it does
    if (sconf->long_term_prediction)
        check_ltp(ctx, block, &bit_count);

    return bit_count;
}


/** Generates all possible block sizes for all possible block-switching stages
 */
static void gen_sizes(ALSEncContext *ctx, unsigned int channel, int stage)
{
    ALSSpecificConfig *sconf = &ctx->sconf;
    ALSBlock *block          = ctx->blocks[channel];
    unsigned int num_blocks  = sconf->block_switching ? (1 << stage) : 1;
    uint32_t bs_info_tmp     = 0;
    unsigned int b;

    ctx->num_blocks[channel] = num_blocks;

    if (stage) {
        for (b = 1; b < num_blocks; b++) {
            bs_info_tmp |= (1 << (31 - b));
        }
    }

    get_block_sizes(ctx, &bs_info_tmp, channel, channel);

    for (b = 0; b < num_blocks; b++) {
        unsigned int *bs_sizes = ctx->bs_sizes[channel     ] + num_blocks - 1;
        unsigned int *js_sizes = ctx->js_sizes[channel >> 1] + num_blocks - 1;

        // count residuals + block overhead
        block->js_block = 0;
        bs_sizes[b] = find_block_params(ctx, block);

        if (sconf->joint_stereo && !(channel & 1)) {
            block->js_block = 1;
            js_sizes[b]    = find_block_params(ctx, block);
            block->js_block = 0;
        }

        block++;
    }

    if (sconf->block_switching && stage < sconf->block_switching + 2)
        gen_sizes(ctx, channel, stage + 1);
    else
        ctx->bs_info[channel] = bs_info_tmp;
}


/** Generates all suitable difference coding infos for all possible block-switching stages
 */
static void gen_js_infos(ALSEncContext *ctx, unsigned int channel, int stage)
{
    ALSSpecificConfig *sconf = &ctx->sconf;
    unsigned int num_blocks  = sconf->block_switching ? (1 << stage) : 1;
    unsigned int b;

    for (b = 0; b < num_blocks; b++) {
        unsigned int *block_size = ctx->bs_sizes[channel     ] + num_blocks - 1;
        unsigned int *buddy_size = ctx->bs_sizes[channel +  1] + num_blocks - 1;
        unsigned int *js_size    = ctx->js_sizes[channel >> 1] + num_blocks - 1;
        uint8_t      *js_info    = ctx->js_infos[channel >> 1] + num_blocks - 1;

        // replace normal signal with difference signal if suitable
        if (js_size[b] < block_size[b] ||
            js_size[b] < buddy_size[b]) {
            // mark the larger encoded block with the difference signal
            // and update this blocks size in bs_sizes
            if (block_size[b] > buddy_size[b]) {
                js_info[b] = 1;
            } else {
                js_info[b] = 2;
            }
        } else {
            js_info[b] = 0;
        }
    }

    if (sconf->block_switching && stage < sconf->block_switching + 2)
        gen_js_infos(ctx, channel, stage + 1);
}


/** Use all suitable difference coding infos for all possible block-switching stages
 */
static void use_js_sizes(ALSEncContext *ctx, unsigned int channel, int stage)
{
    ALSSpecificConfig *sconf = &ctx->sconf;
    unsigned int num_blocks  = sconf->block_switching ? (1 << stage) : 1;
    unsigned int b;

    for (b = 0; b < num_blocks; b++) {
        unsigned int *block_size = ctx->bs_sizes[channel     ] + num_blocks - 1;
        unsigned int *buddy_size = ctx->bs_sizes[channel +  1] + num_blocks - 1;
        unsigned int *js_size    = ctx->js_sizes[channel >> 1] + num_blocks - 1;
        uint8_t      *js_info    = ctx->js_infos[channel >> 1] + num_blocks - 1;

        // replace normal signal size with
        // difference signal size if suitable
        if        (js_info[b] == 1) {
            FFSWAP(unsigned int, block_size[b], js_size[b]);
        } else if (js_info[b] == 2)
            FFSWAP(unsigned int, buddy_size[b], js_size[b]);
    }

    if (sconf->block_switching && stage < sconf->block_switching + 2)
        use_js_sizes(ctx, channel, stage + 1);
}


/** Reset all difference coding infos for all possible block-switching stages
 */
static void reset_js(ALSEncContext *ctx, unsigned int channel, int stage)
{
    ALSSpecificConfig *sconf = &ctx->sconf;
    unsigned int num_blocks  = sconf->block_switching ? (1 << stage) : 1;
    unsigned int b;

    for (b = 0; b < num_blocks; b++) {
        ALSBlock     *blocks     = ctx->blocks  [channel     ] + num_blocks - 1;
        ALSBlock     *buddys     = ctx->blocks  [channel +  1] + num_blocks - 1;
        unsigned int *block_size = ctx->bs_sizes[channel     ] + num_blocks - 1;
        unsigned int *buddy_size = ctx->bs_sizes[channel +  1] + num_blocks - 1;
        unsigned int *js_size    = ctx->js_sizes[channel >> 1] + num_blocks - 1;
        uint8_t      *js_info    = ctx->js_infos[channel >> 1] + num_blocks - 1;

        // replace normal signal size with
        // difference signal size if suitable
        if        (js_info[b] == 1) {
            FFSWAP(unsigned int, block_size[b], js_size[b]);
        } else if (js_info[b] == 2)
            FFSWAP(unsigned int, buddy_size[b], js_size[b]);

        js_info[b] = 0;
        blocks [b].js_block = 0;
        buddys [b].js_block = 0;
    }

    if (sconf->block_switching && stage < sconf->block_switching + 2)
        reset_js(ctx, channel, stage + 1);
}


static int encode_frame(AVCodecContext *avctx, uint8_t *frame,
                        int buf_size, void *data)
{
    ALSEncContext *ctx       = avctx->priv_data;
    ALSSpecificConfig *sconf = &ctx->sconf;
    unsigned int b, c;
    int frame_data_size;

    // last frame has been encoded, update extradata
    if (!data) {
        // rewrite AudioSpecificConfig & ALSSpecificConfig to extradata
        int ret = write_specific_config(avctx);
        if (ret) {
            av_log(avctx, AV_LOG_ERROR, "Rewriting of extradata failed.\n");
            return ret;
        }
        return 0;
    }


    ctx->cur_frame_length = avctx->frame_size;


    // determine if this is an RA frame
    if (sconf->ra_distance) {
        // TODO: should be based on frame_id and ra_distance
        int ra_frame = 1;
        for (c = 0; c < avctx->channels; c++)
            ctx->blocks[c][0].ra_block = ra_frame;
    }


    // preprocessing
    deinterleave_raw_samples(ctx, data);


    // find optimal encoding parameters

    SET_OPTIONS(STAGE_JOINT_STEREO)
    select_difference_coding_mode(ctx);

    SET_OPTIONS(STAGE_BLOCK_SWITCHING);
    block_partitioning(ctx);

    SET_OPTIONS(STAGE_FINAL);
    if (!sconf->mc_coding || ctx->js_switch) {
        for (b = 0; b < ALS_MAX_BLOCKS; b++) {
            for (c = 0; c < avctx->channels; c++) {
                if (b >= ctx->num_blocks[c])
                    continue;

                if (ctx->independent_bs[c]) {
                    find_block_params(ctx, &ctx->blocks[c][b]);
                } else {
                    find_block_params(ctx, &ctx->blocks[c    ][b]);
                    find_block_params(ctx, &ctx->blocks[c + 1][b]);
                    c++;
                }
            }
        }
    } else {

        // MCC: to be implemented

    }


    // bitstream assembly
    frame_data_size = write_frame(ctx, frame, buf_size);
    if (frame_data_size < 0)
        av_log(avctx, AV_LOG_ERROR, "Error writing frame\n");

    // update sample count
    if (frame_data_size >= 0)
        sconf->samples += ctx->cur_frame_length;

    //memset(frame, 0, buf_size);

    return frame_data_size;
}


/** Rearranges internal order of channels to optimize joint-channel coding
 */
static void channel_sorting(ALSEncContext *ctx)
{
    // to be implemented...
    // just arrange ctx->raw_samples array
    // according to specific channel order
}


/** Determines the number of samples in each frame,
 *  constant for all frames in the stream except the
 *  very last one which may differ
 */
static void frame_partitioning(ALSEncContext *ctx)
{
    AVCodecContext *avctx    = ctx->avctx;
    ALSSpecificConfig *sconf = &ctx->sconf;

    // choose standard value 2048 if not user-defined
    // maybe choose an appropriate size that depends on
    // the sample rate
    if (avctx->frame_size <= 0)
        avctx->frame_size = 2048;

    // ensure a certain boundary for the frame size
    // maximum value is 0xFFFF using 16 bit in ALSSpecificConf
    // TODO: find out why frame size == 2 generates invalid files when
    //       sconf->adapt_order=0 and sconf->max_order > 2.
    avctx->frame_size = av_clip(avctx->frame_size, 3, 65535);

    sconf->frame_length = avctx->frame_size;
}


static av_cold int get_specific_config(AVCodecContext *avctx)
{
    ALSEncContext *ctx       = avctx->priv_data;
    ALSSpecificConfig *sconf = &ctx->sconf;


    // total number of samples unknown
    // TODO: keep track of actual number of samples written
    //       and update after the last frame has been encoded
    sconf->samples = 0xFFFFFFFF;


    // determine sample format
    switch (avctx->sample_fmt) {
    case SAMPLE_FMT_U8:
        sconf->resolution = 0; break;
    case SAMPLE_FMT_S16:
        sconf->resolution = 1; break;
    case SAMPLE_FMT_FLT:
        sconf->floating   = 1;
        av_log_missing_feature(avctx, "floating-point samples\n", 0);
    case SAMPLE_FMT_S32:
        sconf->resolution = 3; break;
    default:
        av_log(avctx, AV_LOG_ERROR, "unsupported sample format: %s\n",
               avcodec_get_sample_fmt_name(avctx->sample_fmt));
        return -1;
    }

    avctx->bits_per_raw_sample = (sconf->resolution + 1) << 3;
    ctx->max_rice_param = sconf->resolution > 1 ? 31 : 15;


    // set default compression level and clip to allowed range
    if (avctx->compression_level == FF_COMPRESSION_DEFAULT)
        avctx->compression_level = 1;
    else
        avctx->compression_level = av_clip(avctx->compression_level, 0, 2);


    // determine frame length
    frame_partitioning(ctx);


    // determine distance between ra-frames. 0 = no ra, 1 = all ra
    // default for now = 1. should be changed when implemented.
    // maybe use AVCodecContext.gop_size. it is user-configurable, and its
    // default value is 12, which is every 1/2 sec. for 2048 frame size and
    // 44100 Hz sample rate.
    sconf->ra_distance = 1;


    // determine where to store ra_flag (01: beginning of frame_data)
    // default for now = RA_FLAG_NONE.
    // Using RA_FLAG_FRAMES would make decoding more robust in case of seeking
    // with raw ALS.  However, raw ALS is not supported in FFmpeg yet.
    sconf->ra_flag = RA_FLAG_NONE;


    // determine if adaptive prediction order is used.
    // since the current implementation is excruciatingly slow, don't use it
    sconf->adapt_order = 0;


    // determine the coef_table to be used
    sconf->coef_table = (avctx->sample_rate > 48000) +
                        (avctx->sample_rate > 96000);


    // determine if long-term prediction is used
    // should also be user-defineable
    // TODO: make this depend on compression level
    sconf->long_term_prediction = 0;


    // determine a maximum prediction order
    // no samples: not yet possible to determine..
    // TODO: do evaluation to find a suitable standard value?
    //       if adapt_order is set and compression level is high,
    //       use maximum value to be able to find the best order
    sconf->max_order = 10;


    // determine if block-switching is used
    // depends on simple profile or not (user-defined?)
    // may be always enable this by default with the maximum level,
    // simple profile supports up to 3 stages
    // disable for the fastest compression mode
    // should be set when implemented
    sconf->block_switching = avctx->compression_level > 1;


    // limit the block_switching depth based on whether the full frame length
    // is evenly divisible by the minimum block size.
    // FIXME: should we do this in sconf or just limit the actual depth used?
    while (sconf->block_switching > 0 &&
           sconf->frame_length % (1 << (sconf->block_switching + 2))) {
        sconf->block_switching--;
    }


    // determine if BGMC mode is used
    // should be user-defineable
    sconf->bgmc = avctx->compression_level > 1;


    // determine what sub-block partitioning is used
    sconf->sb_part = avctx->compression_level > 0;


    // determine if joint-stereo is used
    // planned to be determined for each frame
    // set = 1 if #channels > 1 (?)
    // should be set when implemented
    // turn off for fastest compression level
    sconf->joint_stereo = avctx->compression_level > 0;


    // determine if multi-channel coding is used
    // enable for better compression levels if implemented
    // may be sanity check: channels > 2
    // (although specs allow mc_coding for 2 channels...
    // maybe give a warning)
    sconf->mc_coding = 0;


    // determine manual channel configuration
    // using avctx->channel_layout
    // to be implemented
    sconf->chan_config = 0;
    sconf->chan_config_info = 0;


    // determine channel sorting
    // using avctx->channel_layout
    // to be implemented
    sconf->chan_sort = 0;
    sconf->chan_pos  = NULL;


    // determine if backward adaptive is used
    // user defined by explicit option and/or compression level
    sconf->rlslms = 0;


    // determine if CRC checksums are used
    // depends on compression level
    // should be enabled by default, not to use
    // in the fastest mode
    //
    // to be implemented and added to ALSSpecificConfig


    // print ALSSpecificConfig info
    ff_als_dprint_specific_config(avctx, sconf);


    return 0;
}


static int write_specific_config(AVCodecContext *avctx)
{
    ALSEncContext *ctx       = avctx->priv_data;
    ALSSpecificConfig *sconf = &ctx->sconf;
    PutBitContext pb;
    MPEG4AudioConfig m4ac;
    int config_offset;

    unsigned int header_size = 6; // Maximum size of AudioSpecificConfig before ALSSpecificConfig

    // determine header size
    // crc & aux_data not yet supported
    header_size += ALS_SPECIFIC_CFG_SIZE;
    header_size += (sconf->chan_config > 0) << 1;                       // chan_config_info
    header_size += avctx->channels          << 1;                       // chan_pos[c]
//    header_size += (sconf->crc_enabled > 0) << 2;                     // crc TODO: include CRC computation
    if (sconf->ra_flag == RA_FLAG_HEADER && sconf->ra_distance > 0)     // ra_unit_size
        header_size += (sconf->samples / sconf->frame_length + 1) << 2;

    if (avctx->extradata)
        av_freep(&avctx->extradata);

    avctx->extradata = av_mallocz(header_size + FF_INPUT_BUFFER_PADDING_SIZE);
    if (!avctx->extradata)
        return AVERROR(ENOMEM);

    init_put_bits(&pb, avctx->extradata, header_size);


    // AudioSpecificConfig, reference to ISO/IEC 14496-3 section 1.6.2.1 & 1.6.3
    memset(&m4ac, 0, sizeof(MPEG4AudioConfig));
    m4ac.object_type    = AOT_ALS;
    m4ac.sampling_index = 0x0f;
    m4ac.sample_rate    = avctx->sample_rate;
    m4ac.chan_config    = 0;
    m4ac.sbr            = -1;

    config_offset = ff_mpeg4audio_write_config(&m4ac, avctx->extradata,
                                               avctx->extradata_size);

    if (config_offset < 0)
        return config_offset;

    skip_put_bits(&pb, config_offset);
    // switch(AudioObjectType) -> case 36: ALSSpecificConfig

    // fillBits (align)
    align_put_bits(&pb);

    put_bits32(&pb,     MKBETAG('A', 'L', 'S', '\0'));
    put_bits32(&pb,     avctx->sample_rate);
    put_bits32(&pb,     sconf->samples);
    put_bits  (&pb, 16, avctx->channels - 1);
    put_bits  (&pb,  3, 0);                      // original file_type (0 = unknown, 1 = wav, ...)
    put_bits  (&pb,  3, sconf->resolution);
    put_bits  (&pb,  1, sconf->floating);
    put_bits  (&pb,  1, 0);                      // msb first (0 = LSB, 1 = MSB)
    put_bits  (&pb, 16, sconf->frame_length - 1);
    put_bits  (&pb,  8, sconf->ra_distance);
    put_bits  (&pb,  2, sconf->ra_flag);
    put_bits  (&pb,  1, sconf->adapt_order);
    put_bits  (&pb,  2, sconf->coef_table);
    put_bits  (&pb,  1, sconf->long_term_prediction);
    put_bits  (&pb, 10, sconf->max_order);
    put_bits  (&pb,  2, sconf->block_switching);
    put_bits  (&pb,  1, sconf->bgmc);
    put_bits  (&pb,  1, sconf->sb_part);
    put_bits  (&pb,  1, sconf->joint_stereo);
    put_bits  (&pb,  1, sconf->mc_coding);
    put_bits  (&pb,  1, sconf->chan_config);
    put_bits  (&pb,  1, sconf->chan_sort);
    put_bits  (&pb,  1, 0);                     // crc_enabled (0 = none, TODO! add to sconf!)
    put_bits  (&pb,  1, sconf->rlslms);
    put_bits  (&pb,  5, 0);                     // reserved bits
    put_bits  (&pb,  1, 0);                     // aux_data_enabled (0 = false)

    // align
    align_put_bits(&pb);

    put_bits32(&pb, 0);                         // original header size
    put_bits32(&pb, 0);                         // original trailer size


    // writing in local header finished,
    // set the real size
    avctx->extradata_size = put_bits_count(&pb) >> 3;

    return 0;
}


static av_cold int encode_end(AVCodecContext *avctx)
{
    ALSEncContext *ctx = avctx->priv_data;

    av_freep(&ctx->stages);
    av_freep(&ctx->independent_bs);
    av_freep(&ctx->raw_buffer);
    av_freep(&ctx->raw_samples);
    av_freep(&ctx->raw_dif_buffer);
    av_freep(&ctx->raw_dif_samples);
    av_freep(&ctx->res_buffer);
    av_freep(&ctx->res_samples);
    av_freep(&ctx->block_buffer);
    av_freep(&ctx->blocks);
    av_freep(&ctx->bs_info);
    av_freep(&ctx->num_blocks);
    av_freep(&ctx->bs_sizes_buffer);
    av_freep(&ctx->bs_sizes);
    av_freep(&ctx->js_sizes_buffer);
    av_freep(&ctx->js_sizes);
    av_freep(&ctx->js_infos_buffer);
    av_freep(&ctx->js_infos);
    av_freep(&ctx->q_parcor_coeff_buffer);
    av_freep(&ctx->acf_coeff);
    av_freep(&ctx->parcor_coeff);
    av_freep(&ctx->r_parcor_coeff);
    av_freep(&ctx->lpc_coeff);
    av_freep(&ctx->acf_window);
    av_freep(&ctx->ltp_buffer);
    av_freep(&ctx->ltp_corr_buffer);

    av_freep(&avctx->extradata);
    avctx->extradata_size = 0;
    av_freep(&avctx->coded_frame);

    return 0;
}


static void init_rect_window(double *window, int len)
{
    int i;
    for (i = 0; i < len; i++)
        window[i] = 1.0;
}


static void init_hannrect_window(double *window, int len, double param)
{
    int i;
    int side_len = lrint(len / (2 * param));
    double phi   = param * 2.0 * M_PI / (len - 1);

    init_rect_window(window, len);

    if (side_len < 4)
        return;

    for (i = 0; i < side_len; i++) {
        double w = 0.5 - 0.5 * cos(phi * i);
        window[i]       = w;
        window[len-i-1] = w;
    }
}


static void init_sinerect_window(double *window, int len, double param)
{
    int i;
    int side_len = lrint(len / (2 * param));
    double phi   = param * M_PI / (len - 1);

    init_rect_window(window, len);

    if (side_len < 4)
        return;

    for (i = 0; i < side_len; i++) {
        double w = sin(phi * i);
        window[i]       = w;
        window[len-i-1] = w;
    }
}


static av_cold int encode_init(AVCodecContext *avctx)
{
    ALSEncContext *ctx       = avctx->priv_data;
    ALSSpecificConfig *sconf = &ctx->sconf;
    unsigned int channel_size;
    int ret, b, c;
    int num_bs_sizes;

    ctx->avctx = avctx;


    // determine ALSSpecificConfig
    if (get_specific_config(avctx))
        return -1;


    // write AudioSpecificConfig & ALSSpecificConfig to extradata
    ret = write_specific_config(avctx);
    if (ret) {
        av_log(avctx, AV_LOG_ERROR, "Allocating buffer memory failed.\n");
        encode_end(avctx);
        return AVERROR(ENOMEM);
    }


    // initialize sample count
    sconf->samples = 0;


    channel_size = sconf->frame_length + sconf->max_order;


    // set up stage options
    ctx->stages = av_malloc(sizeof(*ctx->stages) * NUM_STAGES);
    if (!ctx->stages) {
        av_log(avctx, AV_LOG_ERROR, "Allocating buffer memory failed.\n");
        encode_end(avctx);
        return AVERROR(ENOMEM);
    }

    // fill options stages
    if (avctx->compression_level == 1) {
        ctx->stages[STAGE_JOINT_STEREO].param_algorithm = sconf->bgmc ?
                                                          BGMC_PARAM_ALGORITHM_ESTIMATE :
                                                          RICE_PARAM_ALGORITHM_ESTIMATE;
        ctx->stages[STAGE_JOINT_STEREO].count_algorithm = RICE_BIT_COUNT_ALGORITHM_ESTIMATE;
    } else {
    ctx->stages[STAGE_JOINT_STEREO].param_algorithm     = sconf->bgmc ?
                                                          BGMC_PARAM_ALGORITHM_ESTIMATE :
                                                          RICE_PARAM_ALGORITHM_EXACT;
    ctx->stages[STAGE_JOINT_STEREO].count_algorithm     = RICE_BIT_COUNT_ALGORITHM_EXACT;
    }
    ctx->stages[STAGE_JOINT_STEREO].adapt_algorithm     = ADAPT_ORDER_ALGORITHM_FULL_SEARCH;
    ctx->stages[STAGE_JOINT_STEREO].merge_algorithm     = BS_ALGORITHM_FULL_SEARCH;
    ctx->stages[STAGE_JOINT_STEREO].check_constant      = 1;
    ctx->stages[STAGE_JOINT_STEREO].adapt_order         = sconf->adapt_order;
    if (avctx->compression_level == 1) {
        ctx->stages[STAGE_JOINT_STEREO].max_order       = 4;
    } else {
    ctx->stages[STAGE_JOINT_STEREO].max_order           = sconf->max_order;
    }
    ctx->stages[STAGE_JOINT_STEREO].sb_part             = sconf->sb_part;

    ctx->stages[STAGE_BLOCK_SWITCHING].param_algorithm  = sconf->bgmc ?
                                                          BGMC_PARAM_ALGORITHM_ESTIMATE :
                                                          RICE_PARAM_ALGORITHM_EXACT;
    ctx->stages[STAGE_BLOCK_SWITCHING].count_algorithm  = RICE_BIT_COUNT_ALGORITHM_EXACT;
    ctx->stages[STAGE_BLOCK_SWITCHING].adapt_algorithm  = ADAPT_ORDER_ALGORITHM_FULL_SEARCH;
    ctx->stages[STAGE_BLOCK_SWITCHING].merge_algorithm  = BS_ALGORITHM_FULL_SEARCH;
    ctx->stages[STAGE_BLOCK_SWITCHING].check_constant   = 1;
    ctx->stages[STAGE_BLOCK_SWITCHING].adapt_order      = sconf->adapt_order;
    ctx->stages[STAGE_BLOCK_SWITCHING].max_order        = sconf->max_order;
    ctx->stages[STAGE_BLOCK_SWITCHING].sb_part          = sconf->sb_part;

    ctx->stages[STAGE_FINAL].param_algorithm            = sconf->bgmc ?
                                                          BGMC_PARAM_ALGORITHM_ESTIMATE :
                                                          RICE_PARAM_ALGORITHM_EXACT;
    ctx->stages[STAGE_FINAL].count_algorithm            = RICE_BIT_COUNT_ALGORITHM_EXACT;
    ctx->stages[STAGE_FINAL].adapt_algorithm            = ADAPT_ORDER_ALGORITHM_FULL_SEARCH;
    ctx->stages[STAGE_FINAL].merge_algorithm            = BS_ALGORITHM_FULL_SEARCH;
    ctx->stages[STAGE_FINAL].check_constant             = 1;
    ctx->stages[STAGE_FINAL].adapt_order                = sconf->adapt_order;
    ctx->stages[STAGE_FINAL].max_order                  = sconf->max_order;
    ctx->stages[STAGE_FINAL].sb_part                    = sconf->sb_part;

    // set cur_stage pointer to the first stage
    ctx->cur_stage = ctx->stages;


    // allocate buffers
    ctx->independent_bs    = av_malloc (sizeof(*ctx->independent_bs) * avctx->channels);
    ctx->raw_buffer        = av_mallocz(sizeof(*ctx->raw_buffer)     * avctx->channels * channel_size);
    ctx->raw_samples       = av_malloc (sizeof(*ctx->raw_samples)    * avctx->channels);
    ctx->raw_dif_buffer    = av_mallocz(sizeof(*ctx->raw_dif_buffer)  * (avctx->channels >> 1) * channel_size);
    ctx->raw_dif_samples   = av_malloc (sizeof(*ctx->raw_dif_samples) * (avctx->channels >> 1));
    ctx->res_buffer        = av_mallocz(sizeof(*ctx->raw_buffer)     * avctx->channels * channel_size);
    ctx->res_samples       = av_malloc (sizeof(*ctx->raw_samples)    * avctx->channels);
    ctx->num_blocks        = av_malloc (sizeof(*ctx->num_blocks)     * avctx->channels);
    ctx->bs_info           = av_malloc (sizeof(*ctx->bs_info)        * avctx->channels);
    ctx->block_buffer      = av_mallocz(sizeof(*ctx->block_buffer)   * avctx->channels * ALS_MAX_BLOCKS);
    ctx->blocks            = av_malloc (sizeof(*ctx->blocks)         * avctx->channels);
    ctx->q_parcor_coeff_buffer = av_malloc (sizeof(*ctx->q_parcor_coeff_buffer) * avctx->channels * ALS_MAX_BLOCKS * sconf->max_order);
    ctx->acf_coeff         = av_malloc (sizeof(*ctx->acf_coeff)      *(sconf->max_order + 1));
    ctx->parcor_coeff      = av_malloc (sizeof(*ctx->parcor_coeff)   * sconf->max_order);
    ctx->lpc_coeff         = av_malloc (sizeof(*ctx->lpc_coeff)      * sconf->max_order);
    ctx->r_parcor_coeff    = av_malloc (sizeof(*ctx->r_parcor_coeff) * sconf->max_order);
    ctx->acf_window_buffer = av_malloc (sizeof(*ctx->acf_window_buffer) * sconf->frame_length * 2);

    // check buffers
    if (!ctx->independent_bs    ||
        !ctx->raw_buffer        || !ctx->raw_samples     ||
        !ctx->raw_dif_buffer    || !ctx->raw_dif_samples ||
        !ctx->res_buffer        || !ctx->res_samples     ||
        !ctx->num_blocks        || !ctx->bs_info         ||
        !ctx->block_buffer      || !ctx->blocks) {
        av_log(avctx, AV_LOG_ERROR, "Allocating buffer memory failed.\n");
        encode_end(avctx);
        return AVERROR(ENOMEM);
    }

    if (sconf->long_term_prediction) {
        ctx->ltp_buffer = av_malloc(sizeof(*ctx->ltp_buffer) * sconf->frame_length);
        ctx->ltp_corr_buffer = av_malloc (sizeof(*ctx->ltp_corr_buffer) * sconf->frame_length +
                                          FFMIN(ALS_MAX_LTP_LAG, sconf->frame_length));

        if (!ctx->ltp_buffer || !ctx->ltp_corr_buffer) {
            av_log(avctx, AV_LOG_ERROR, "Allocating buffer memory failed.\n");
            encode_end(avctx);
            return AVERROR(ENOMEM);
        }
    }

    // assign buffer pointers
    ctx->raw_samples    [0] = ctx->raw_buffer     + sconf->max_order;
    ctx->raw_dif_samples[0] = ctx->raw_dif_buffer + sconf->max_order;
    ctx->res_samples    [0] = ctx->res_buffer     + sconf->max_order;
    ctx->blocks         [0] = ctx->block_buffer;

    for (c = 1; c < avctx->channels; c++) {
        ctx->raw_samples[c] = ctx->raw_samples[c - 1] + channel_size;
        ctx->res_samples[c] = ctx->res_samples[c - 1] + channel_size;
        ctx->blocks     [c] = ctx->blocks     [c - 1] + 32;
    }

    for (c = 1; c < (avctx->channels >> 1); c++) {
        ctx->raw_dif_samples[c] = ctx->raw_dif_samples[c - 1] + channel_size;
    }

    ctx->blocks[0][0].q_parcor_coeff = ctx->q_parcor_coeff_buffer;
    for (c = 0; c < avctx->channels; c++) {
        for (b = 0; b < ALS_MAX_BLOCKS; b++) {
            if (b)
                ctx->blocks[c][b].q_parcor_coeff = ctx->blocks[c][b-1].q_parcor_coeff + sconf->max_order;
            else if (c)
                ctx->blocks[c][b].q_parcor_coeff = ctx->blocks[c-1][0].q_parcor_coeff + ALS_MAX_BLOCKS * sconf->max_order;
        }
    }


    // channel sorting
    if ((sconf->joint_stereo || sconf->mc_coding) && sconf->chan_sort)
        channel_sorting(ctx);


    // allocate block-switching and joint-stereo buffers
    num_bs_sizes = (8 << sconf->block_switching) - 1;

    ctx->bs_sizes_buffer = av_malloc(sizeof(*ctx->bs_sizes_buffer) * num_bs_sizes * avctx->channels);
    ctx->bs_sizes        = av_malloc(sizeof(*ctx->bs_sizes)        * num_bs_sizes);
    ctx->js_sizes_buffer = av_malloc(sizeof(*ctx->js_sizes_buffer) * num_bs_sizes * (avctx->channels >> 1));
    ctx->js_sizes        = av_malloc(sizeof(*ctx->js_sizes)        * num_bs_sizes);
    ctx->js_infos_buffer = av_malloc(sizeof(*ctx->js_infos_buffer) * num_bs_sizes * (avctx->channels >> 1));
    ctx->js_infos        = av_malloc(sizeof(*ctx->js_infos)        * num_bs_sizes);

    if (!ctx->bs_sizes || !ctx->bs_sizes_buffer ||
        !ctx->js_sizes || !ctx->js_sizes_buffer ||
        !ctx->js_infos || !ctx->js_infos_buffer) {
        av_log(avctx, AV_LOG_ERROR, "Allocating buffer memory failed.\n");
        encode_end(avctx);
        return AVERROR(ENOMEM);
    }

    for (c = 0; c < avctx->channels; c++) {
        ctx->bs_sizes[c] = ctx->bs_sizes_buffer + c * num_bs_sizes;
    }

    for (c = 0; c < avctx->channels - 1; c += 2) {
        ctx->js_sizes[c    ] = ctx->js_sizes_buffer + (c    ) * num_bs_sizes;
        ctx->js_sizes[c + 1] = ctx->js_sizes_buffer + (c + 1) * num_bs_sizes;
        ctx->js_infos[c    ] = ctx->js_infos_buffer + (c    ) * num_bs_sizes;
        ctx->js_infos[c + 1] = ctx->js_infos_buffer + (c + 1) * num_bs_sizes;
    }


    avctx->coded_frame = avcodec_alloc_frame();
    avctx->coded_frame->key_frame = 1;


    dsputil_init(&ctx->dsp, avctx);

    // initialize autocorrelation window for each block size
    ctx->acf_window[0] = ctx->acf_window_buffer;
    for (b = 0; b <= sconf->block_switching + 2; b++) {
        int block_length = sconf->frame_length / (1 << b);
        if (avctx->sample_rate <= 48000)
            init_sinerect_window(ctx->acf_window[b], block_length, 4);
        else
            init_hannrect_window(ctx->acf_window[b], block_length, 4);
        ctx->acf_window[b+1] = ctx->acf_window[b] + block_length;
        if (!sconf->block_switching)
            break;
    }

    return 0;
}


AVCodec als_encoder = {
    "als",
    CODEC_TYPE_AUDIO,
    CODEC_ID_MP4ALS,
    sizeof(ALSEncContext),
    encode_init,
    encode_frame,
    encode_end,
    NULL,
    .capabilities = CODEC_CAP_SMALL_LAST_FRAME | CODEC_CAP_DELAY,
    .long_name = NULL_IF_CONFIG_SMALL("MPEG-4 Audio Lossless Coding (ALS)"),
};<|MERGE_RESOLUTION|>--- conflicted
+++ resolved
@@ -1640,7 +1640,6 @@
 }
 
 
-<<<<<<< HEAD
 static void check_ltp(ALSEncContext *ctx, ALSBlock *block, int *bit_count)
 {
     ALSLTPInfo *ltp     = &block->ltp_info[block->js_block];
@@ -1685,12 +1684,8 @@
 }
 
 
-static uint32_t calc_block_size_fixed_order(ALSEncContext *ctx, ALSBlock *block,
-                                            int order)
-=======
 static int calc_block_size_fixed_order(ALSEncContext *ctx, ALSBlock *block,
                                        int order)
->>>>>>> 36f37c28
 {
     int32_t count;
     int32_t *save_ptr = block->cur_ptr;
