--- conflicted
+++ resolved
@@ -538,17 +538,9 @@
     // generate residuals using parameters:
 
     if (block->opt_order) {
-<<<<<<< HEAD
         double autoc[block->opt_order+1];
         double parcor[block->opt_order];
-        int32_t *res_ptr, *smp_ptr;
-=======
->>>>>>> b59249fc
         int i, j;
-
-        res_ptr = ctx->res_samples[c] + b * block->length;
-        smp_ptr = ctx->raw_samples[c] + b * block->length;
-
 
         // calculate PARCOR coefficients
         ff_lpc_compute_autocorr(smp_ptr, block->length, block->opt_order, autoc);
