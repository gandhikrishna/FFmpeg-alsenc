/**
 * ALAC audio encoder
 * Copyright (c) 2008  Jaikrishnan Menon <realityman@gmx.net>
 *
 * This file is part of FFmpeg.
 *
 * FFmpeg is free software; you can redistribute it and/or
 * modify it under the terms of the GNU Lesser General Public
 * License as published by the Free Software Foundation; either
 * version 2.1 of the License, or (at your option) any later version.
 *
 * FFmpeg is distributed in the hope that it will be useful,
 * but WITHOUT ANY WARRANTY; without even the implied warranty of
 * MERCHANTABILITY or FITNESS FOR A PARTICULAR PURPOSE.  See the GNU
 * Lesser General Public License for more details.
 *
 * You should have received a copy of the GNU Lesser General Public
 * License along with FFmpeg; if not, write to the Free Software
 * Foundation, Inc., 51 Franklin Street, Fifth Floor, Boston, MA 02110-1301 USA
 */

#include "avcodec.h"
#include "put_bits.h"
#include "dsputil.h"
#include "lpc.h"
#include "mathops.h"

#define DEFAULT_FRAME_SIZE        4096
#define DEFAULT_SAMPLE_SIZE       16
#define MAX_CHANNELS              8
#define ALAC_EXTRADATA_SIZE       36
#define ALAC_FRAME_HEADER_SIZE    55
#define ALAC_FRAME_FOOTER_SIZE    3

#define ALAC_ESCAPE_CODE          0x1FF
#define ALAC_MAX_LPC_ORDER        30
#define DEFAULT_MAX_PRED_ORDER    6
#define DEFAULT_MIN_PRED_ORDER    4
#define ALAC_MAX_LPC_PRECISION    9
#define ALAC_MAX_LPC_SHIFT        9

#define ALAC_CHMODE_LEFT_RIGHT    0
#define ALAC_CHMODE_LEFT_SIDE     1
#define ALAC_CHMODE_RIGHT_SIDE    2
#define ALAC_CHMODE_MID_SIDE      3

typedef struct RiceContext {
    int history_mult;
    int initial_history;
    int k_modifier;
    int rice_modifier;
} RiceContext;

typedef struct LPCContext {
    int lpc_order;
    int lpc_coeff[ALAC_MAX_LPC_ORDER+1];
    int lpc_quant;
} LPCContext;

typedef struct AlacEncodeContext {
    int compression_level;
    int min_prediction_order;
    int max_prediction_order;
    int max_coded_frame_size;
    int write_sample_size;
    int32_t sample_buf[MAX_CHANNELS][DEFAULT_FRAME_SIZE];
    int32_t predictor_buf[DEFAULT_FRAME_SIZE];
    int interlacing_shift;
    int interlacing_leftweight;
    PutBitContext pbctx;
    RiceContext rc;
    LPCContext lpc[MAX_CHANNELS];
    DSPContext dspctx;
    WindowContext wctx;
    AVCodecContext *avctx;
} AlacEncodeContext;


static void init_sample_buffers(AlacEncodeContext *s, const int16_t *input_samples)
{
    int ch, i;

    for(ch=0;ch<s->avctx->channels;ch++) {
        const int16_t *sptr = input_samples + ch;
        for(i=0;i<s->avctx->frame_size;i++) {
            s->sample_buf[ch][i] = *sptr;
            sptr += s->avctx->channels;
        }
    }
}

static void encode_scalar(AlacEncodeContext *s, int x, int k, int write_sample_size)
{
    int divisor, q, r;

    k = FFMIN(k, s->rc.k_modifier);
    divisor = (1<<k) - 1;
    q = x / divisor;
    r = x % divisor;

    if(q > 8) {
        // write escape code and sample value directly
        put_bits(&s->pbctx, 9, ALAC_ESCAPE_CODE);
        put_bits(&s->pbctx, write_sample_size, x);
    } else {
        if(q)
            put_bits(&s->pbctx, q, (1<<q) - 1);
        put_bits(&s->pbctx, 1, 0);

        if(k != 1) {
            if(r > 0)
                put_bits(&s->pbctx, k, r+1);
            else
                put_bits(&s->pbctx, k-1, 0);
        }
    }
}

static void write_frame_header(AlacEncodeContext *s, int is_verbatim)
{
    put_bits(&s->pbctx, 3,  s->avctx->channels-1);          // No. of channels -1
    put_bits(&s->pbctx, 16, 0);                             // Seems to be zero
    put_bits(&s->pbctx, 1,  1);                             // Sample count is in the header
    put_bits(&s->pbctx, 2,  0);                             // FIXME: Wasted bytes field
    put_bits(&s->pbctx, 1,  is_verbatim);                   // Audio block is verbatim
    put_bits32(&s->pbctx, s->avctx->frame_size);            // No. of samples in the frame
}

static void calc_predictor_params(AlacEncodeContext *s, int ch)
{
    int32_t coefs[MAX_LPC_ORDER][MAX_LPC_ORDER];
    int shift[MAX_LPC_ORDER];
    int opt_order;

    if (s->compression_level == 1) {
        s->lpc[ch].lpc_order = 6;
        s->lpc[ch].lpc_quant = 6;
        s->lpc[ch].lpc_coeff[0] =  160;
        s->lpc[ch].lpc_coeff[1] = -190;
        s->lpc[ch].lpc_coeff[2] =  170;
        s->lpc[ch].lpc_coeff[3] = -130;
        s->lpc[ch].lpc_coeff[4] =   80;
        s->lpc[ch].lpc_coeff[5] =  -25;
    } else {
        opt_order = ff_lpc_calc_coefs(&s->dspctx, &s->wctx, s->sample_buf[ch],
                                      s->avctx->frame_size,
                                      s->min_prediction_order,
                                      s->max_prediction_order,
                                      ALAC_MAX_LPC_PRECISION, coefs, shift,
<<<<<<< HEAD
<<<<<<< HEAD
                                      FF_LPC_TYPE_LEVINSON, 0,
=======
                                      AV_LPC_TYPE_LEVINSON, 0,
>>>>>>> master
=======
                                      AV_LPC_TYPE_LEVINSON, 0,
>>>>>>> 23b8d006
                                      ORDER_METHOD_EST, ALAC_MAX_LPC_SHIFT, 1);

        s->lpc[ch].lpc_order = opt_order;
        s->lpc[ch].lpc_quant = shift[opt_order-1];
        memcpy(s->lpc[ch].lpc_coeff, coefs[opt_order-1], opt_order*sizeof(int));
    }
}

static int estimate_stereo_mode(int32_t *left_ch, int32_t *right_ch, int n)
{
    int i, best;
    int32_t lt, rt;
    uint64_t sum[4];
    uint64_t score[4];

    /* calculate sum of 2nd order residual for each channel */
    sum[0] = sum[1] = sum[2] = sum[3] = 0;
    for(i=2; i<n; i++) {
        lt = left_ch[i] - 2*left_ch[i-1] + left_ch[i-2];
        rt = right_ch[i] - 2*right_ch[i-1] + right_ch[i-2];
        sum[2] += FFABS((lt + rt) >> 1);
        sum[3] += FFABS(lt - rt);
        sum[0] += FFABS(lt);
        sum[1] += FFABS(rt);
    }

    /* calculate score for each mode */
    score[0] = sum[0] + sum[1];
    score[1] = sum[0] + sum[3];
    score[2] = sum[1] + sum[3];
    score[3] = sum[2] + sum[3];

    /* return mode with lowest score */
    best = 0;
    for(i=1; i<4; i++) {
        if(score[i] < score[best]) {
            best = i;
        }
    }
    return best;
}

static void alac_stereo_decorrelation(AlacEncodeContext *s)
{
    int32_t *left = s->sample_buf[0], *right = s->sample_buf[1];
    int i, mode, n = s->avctx->frame_size;
    int32_t tmp;

    mode = estimate_stereo_mode(left, right, n);

    switch(mode)
    {
        case ALAC_CHMODE_LEFT_RIGHT:
            s->interlacing_leftweight = 0;
            s->interlacing_shift = 0;
            break;

        case ALAC_CHMODE_LEFT_SIDE:
            for(i=0; i<n; i++) {
                right[i] = left[i] - right[i];
            }
            s->interlacing_leftweight = 1;
            s->interlacing_shift = 0;
            break;

        case ALAC_CHMODE_RIGHT_SIDE:
            for(i=0; i<n; i++) {
                tmp = right[i];
                right[i] = left[i] - right[i];
                left[i] = tmp + (right[i] >> 31);
            }
            s->interlacing_leftweight = 1;
            s->interlacing_shift = 31;
            break;

        default:
            for(i=0; i<n; i++) {
                tmp = left[i];
                left[i] = (tmp + right[i]) >> 1;
                right[i] = tmp - right[i];
            }
            s->interlacing_leftweight = 1;
            s->interlacing_shift = 1;
            break;
    }
}

static void alac_linear_predictor(AlacEncodeContext *s, int ch)
{
    int i;
    LPCContext lpc = s->lpc[ch];

    if(lpc.lpc_order == 31) {
        s->predictor_buf[0] = s->sample_buf[ch][0];

        for(i=1; i<s->avctx->frame_size; i++)
            s->predictor_buf[i] = s->sample_buf[ch][i] - s->sample_buf[ch][i-1];

        return;
    }

    // generalised linear predictor

    if(lpc.lpc_order > 0) {
        int32_t *samples  = s->sample_buf[ch];
        int32_t *residual = s->predictor_buf;

        // generate warm-up samples
        residual[0] = samples[0];
        for(i=1;i<=lpc.lpc_order;i++)
            residual[i] = samples[i] - samples[i-1];

        // perform lpc on remaining samples
        for(i = lpc.lpc_order + 1; i < s->avctx->frame_size; i++) {
            int sum = 1 << (lpc.lpc_quant - 1), res_val, j;

            for (j = 0; j < lpc.lpc_order; j++) {
                sum += (samples[lpc.lpc_order-j] - samples[0]) *
                        lpc.lpc_coeff[j];
            }

            sum >>= lpc.lpc_quant;
            sum += samples[0];
            residual[i] = sign_extend(samples[lpc.lpc_order+1] - sum,
                                      s->write_sample_size);
            res_val = residual[i];

            if(res_val) {
                int index = lpc.lpc_order - 1;
                int neg = (res_val < 0);

                while(index >= 0 && (neg ? (res_val < 0):(res_val > 0))) {
                    int val = samples[0] - samples[lpc.lpc_order - index];
                    int sign = (val ? FFSIGN(val) : 0);

                    if(neg)
                        sign*=-1;

                    lpc.lpc_coeff[index] -= sign;
                    val *= sign;
                    res_val -= ((val >> lpc.lpc_quant) *
                            (lpc.lpc_order - index));
                    index--;
                }
            }
            samples++;
        }
    }
}

static void alac_entropy_coder(AlacEncodeContext *s)
{
    unsigned int history = s->rc.initial_history;
    int sign_modifier = 0, i, k;
    int32_t *samples = s->predictor_buf;

    for(i=0;i < s->avctx->frame_size;) {
        int x;

        k = av_log2((history >> 9) + 3);

        x = -2*(*samples)-1;
        x ^= (x>>31);

        samples++;
        i++;

        encode_scalar(s, x - sign_modifier, k, s->write_sample_size);

        history += x * s->rc.history_mult
                   - ((history * s->rc.history_mult) >> 9);

        sign_modifier = 0;
        if(x > 0xFFFF)
            history = 0xFFFF;

        if((history < 128) && (i < s->avctx->frame_size)) {
            unsigned int block_size = 0;

            k = 7 - av_log2(history) + ((history + 16) >> 6);

            while((*samples == 0) && (i < s->avctx->frame_size)) {
                samples++;
                i++;
                block_size++;
            }
            encode_scalar(s, block_size, k, 16);

            sign_modifier = (block_size <= 0xFFFF);

            history = 0;
        }

    }
}

static void write_compressed_frame(AlacEncodeContext *s)
{
    int i, j;

    if(s->avctx->channels == 2)
        alac_stereo_decorrelation(s);
    put_bits(&s->pbctx, 8, s->interlacing_shift);
    put_bits(&s->pbctx, 8, s->interlacing_leftweight);

    for(i=0;i<s->avctx->channels;i++) {

        calc_predictor_params(s, i);

        put_bits(&s->pbctx, 4, 0);  // prediction type : currently only type 0 has been RE'd
        put_bits(&s->pbctx, 4, s->lpc[i].lpc_quant);

        put_bits(&s->pbctx, 3, s->rc.rice_modifier);
        put_bits(&s->pbctx, 5, s->lpc[i].lpc_order);
        // predictor coeff. table
        for(j=0;j<s->lpc[i].lpc_order;j++) {
            put_sbits(&s->pbctx, 16, s->lpc[i].lpc_coeff[j]);
        }
    }

    // apply lpc and entropy coding to audio samples

    for(i=0;i<s->avctx->channels;i++) {
        alac_linear_predictor(s, i);
        alac_entropy_coder(s);
    }
}

static av_cold int alac_encode_init(AVCodecContext *avctx)
{
    AlacEncodeContext *s    = avctx->priv_data;
    uint8_t *alac_extradata = av_mallocz(ALAC_EXTRADATA_SIZE+1);

    avctx->frame_size      = DEFAULT_FRAME_SIZE;
    avctx->bits_per_coded_sample = DEFAULT_SAMPLE_SIZE;

    if(avctx->sample_fmt != SAMPLE_FMT_S16) {
        av_log(avctx, AV_LOG_ERROR, "only pcm_s16 input samples are supported\n");
        return -1;
    }

    // Set default compression level
    if(avctx->compression_level == FF_COMPRESSION_DEFAULT)
        s->compression_level = 2;
    else
        s->compression_level = av_clip(avctx->compression_level, 0, 2);

    // Initialize default Rice parameters
    s->rc.history_mult    = 40;
    s->rc.initial_history = 10;
    s->rc.k_modifier      = 14;
    s->rc.rice_modifier   = 4;

    s->max_coded_frame_size = 8 + (avctx->frame_size*avctx->channels*avctx->bits_per_coded_sample>>3);

    s->write_sample_size  = avctx->bits_per_coded_sample + avctx->channels - 1; // FIXME: consider wasted_bytes

    AV_WB32(alac_extradata,    ALAC_EXTRADATA_SIZE);
    AV_WB32(alac_extradata+4,  MKBETAG('a','l','a','c'));
    AV_WB32(alac_extradata+12, avctx->frame_size);
    AV_WB8 (alac_extradata+17, avctx->bits_per_coded_sample);
    AV_WB8 (alac_extradata+21, avctx->channels);
    AV_WB32(alac_extradata+24, s->max_coded_frame_size);
    AV_WB32(alac_extradata+28, avctx->sample_rate*avctx->channels*avctx->bits_per_coded_sample); // average bitrate
    AV_WB32(alac_extradata+32, avctx->sample_rate);

    // Set relevant extradata fields
    if(s->compression_level > 0) {
        AV_WB8(alac_extradata+18, s->rc.history_mult);
        AV_WB8(alac_extradata+19, s->rc.initial_history);
        AV_WB8(alac_extradata+20, s->rc.k_modifier);
    }

    s->min_prediction_order = DEFAULT_MIN_PRED_ORDER;
    if(avctx->min_prediction_order >= 0) {
        if(avctx->min_prediction_order < MIN_LPC_ORDER ||
           avctx->min_prediction_order > ALAC_MAX_LPC_ORDER) {
            av_log(avctx, AV_LOG_ERROR, "invalid min prediction order: %d\n", avctx->min_prediction_order);
                return -1;
        }

        s->min_prediction_order = avctx->min_prediction_order;
    }

    s->max_prediction_order = DEFAULT_MAX_PRED_ORDER;
    if(avctx->max_prediction_order >= 0) {
        if(avctx->max_prediction_order < MIN_LPC_ORDER ||
           avctx->max_prediction_order > ALAC_MAX_LPC_ORDER) {
            av_log(avctx, AV_LOG_ERROR, "invalid max prediction order: %d\n", avctx->max_prediction_order);
                return -1;
        }

        s->max_prediction_order = avctx->max_prediction_order;
    }

    if(s->max_prediction_order < s->min_prediction_order) {
        av_log(avctx, AV_LOG_ERROR, "invalid prediction orders: min=%d max=%d\n",
               s->min_prediction_order, s->max_prediction_order);
        return -1;
    }

    avctx->extradata = alac_extradata;
    avctx->extradata_size = ALAC_EXTRADATA_SIZE;

    avctx->coded_frame = avcodec_alloc_frame();
    avctx->coded_frame->key_frame = 1;

    s->avctx = avctx;
    dsputil_init(&s->dspctx, avctx);
    ff_window_init(&s->wctx, WINDOW_TYPE_WELCH, avctx->frame_size, 0);

    return 0;
}

static int alac_encode_frame(AVCodecContext *avctx, uint8_t *frame,
                             int buf_size, void *data)
{
    AlacEncodeContext *s = avctx->priv_data;
    PutBitContext *pb = &s->pbctx;
    int i, out_bytes, verbatim_flag = 0;

    if(avctx->frame_size > DEFAULT_FRAME_SIZE) {
        av_log(avctx, AV_LOG_ERROR, "input frame size exceeded\n");
        return -1;
    }

    if(buf_size < 2*s->max_coded_frame_size) {
        av_log(avctx, AV_LOG_ERROR, "buffer size is too small\n");
        return -1;
    }

verbatim:
    init_put_bits(pb, frame, buf_size);

    if((s->compression_level == 0) || verbatim_flag) {
        // Verbatim mode
        const int16_t *samples = data;
        write_frame_header(s, 1);
        for(i=0; i<avctx->frame_size*avctx->channels; i++) {
            put_sbits(pb, 16, *samples++);
        }
    } else {
        init_sample_buffers(s, data);
        write_frame_header(s, 0);
        write_compressed_frame(s);
    }

    put_bits(pb, 3, 7);
    flush_put_bits(pb);
    out_bytes = put_bits_count(pb) >> 3;

    if(out_bytes > s->max_coded_frame_size) {
        /* frame too large. use verbatim mode */
        if(verbatim_flag || (s->compression_level == 0)) {
            /* still too large. must be an error. */
            av_log(avctx, AV_LOG_ERROR, "error encoding frame\n");
            return -1;
        }
        verbatim_flag = 1;
        goto verbatim;
    }

    return out_bytes;
}

static av_cold int alac_encode_close(AVCodecContext *avctx)
{
    if (avctx->priv_data) {
        AlacEncodeContext *s = avctx->priv_data;
        ff_window_close(&s->wctx);
    }
    av_freep(&avctx->extradata);
    avctx->extradata_size = 0;
    av_freep(&avctx->coded_frame);
    return 0;
}

AVCodec alac_encoder = {
    "alac",
    AVMEDIA_TYPE_AUDIO,
    CODEC_ID_ALAC,
    sizeof(AlacEncodeContext),
    alac_encode_init,
    alac_encode_frame,
    alac_encode_close,
    .capabilities = CODEC_CAP_SMALL_LAST_FRAME,
    .sample_fmts = (const enum SampleFormat[]){ SAMPLE_FMT_S16, SAMPLE_FMT_NONE},
    .long_name = NULL_IF_CONFIG_SMALL("ALAC (Apple Lossless Audio Codec)"),
};<|MERGE_RESOLUTION|>--- conflicted
+++ resolved
@@ -147,15 +147,7 @@
                                       s->min_prediction_order,
                                       s->max_prediction_order,
                                       ALAC_MAX_LPC_PRECISION, coefs, shift,
-<<<<<<< HEAD
-<<<<<<< HEAD
-                                      FF_LPC_TYPE_LEVINSON, 0,
-=======
                                       AV_LPC_TYPE_LEVINSON, 0,
->>>>>>> master
-=======
-                                      AV_LPC_TYPE_LEVINSON, 0,
->>>>>>> 23b8d006
                                       ORDER_METHOD_EST, ALAC_MAX_LPC_SHIFT, 1);
 
         s->lpc[ch].lpc_order = opt_order;
