--- conflicted
+++ resolved
@@ -215,12 +215,8 @@
     REGISTER_ENCDEC  (AAC, aac);
     REGISTER_ENCDEC  (AC3, ac3);
     REGISTER_ENCDEC  (ALAC, alac);
-<<<<<<< HEAD
     REGISTER_ENCDEC  (ALS, als);
-=======
-    REGISTER_DECODER (ALS, als);
     REGISTER_DECODER (AMRNB, amrnb);
->>>>>>> 7856ef41
     REGISTER_DECODER (APE, ape);
     REGISTER_DECODER (ATRAC1, atrac1);
     REGISTER_DECODER (ATRAC3, atrac3);
