--- conflicted
+++ resolved
@@ -2609,20 +2609,6 @@
     int weighted_p_pred;
 
     /**
-<<<<<<< HEAD
-     * Sets which LPC analysis algorithm to use.
-     * - encoding: Set by user.
-     * - decoding: unused
-     */
-    int lpc_type;
-
-    /**
-     * Sets the number of passes to use for Cholesky factorization during LPC analysis.
-     * - encoding: Set by user.
-     * - decoding: unused
-     */
-    int lpc_passes;
-=======
      * AQ mode
      * 0: Disabled
      * 1: Variance AQ (complexity mask)
@@ -2663,7 +2649,20 @@
      * - decoding: unused
      */
     int rc_lookahead;
->>>>>>> 7856ef41
+
+    /**
+     * Sets which LPC analysis algorithm to use.
+     * - encoding: Set by user.
+     * - decoding: unused
+     */
+    int lpc_type;
+
+    /**
+     * Sets the number of passes to use for Cholesky factorization during LPC analysis.
+     * - encoding: Set by user.
+     * - decoding: unused
+     */
+    int lpc_passes;
 } AVCodecContext;
 
 /**
