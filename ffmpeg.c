--- conflicted
+++ resolved
@@ -1840,10 +1840,6 @@
                                     int frame_bytes = enc->frame_size*osize*enc->channels;
                                     if (allocated_audio_buf_size < frame_bytes)
                                         av_exit(1);
-<<<<<<< HEAD
-
-=======
->>>>>>> 35ff01e1
                                     memset(audio_buf+fifo_bytes, 0, frame_bytes - fifo_bytes);
                                 }
 
