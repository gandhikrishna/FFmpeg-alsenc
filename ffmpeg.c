--- conflicted
+++ resolved
@@ -1840,17 +1840,12 @@
                                     int frame_bytes = enc->frame_size*osize*enc->channels;
                                     if (allocated_audio_buf_size < frame_bytes)
                                         av_exit(1);
-<<<<<<< HEAD
+
                                     memset(audio_buf+fifo_bytes, 0, frame_bytes - fifo_bytes);
                                 }
 
-                                ret = avcodec_encode_audio(enc, bit_buffer, bit_buffer_size, audio_buf);
-=======
-                                    memset((uint8_t*)audio_buf+fifo_bytes, 0, frame_bytes - fifo_bytes);
-                                }
-
                                 ret = avcodec_encode_audio(enc, bit_buffer, bit_buffer_size, (short *)audio_buf);
->>>>>>> 2ab8a150
+
                                 pkt.duration = av_rescale((int64_t)enc->frame_size*ost->st->time_base.den,
                                                           ost->st->time_base.num, enc->sample_rate);
                                 enc->frame_size = fs_tmp;
