--- conflicted
+++ resolved
@@ -30,26 +30,7 @@
 
 /* simple formats */
 
-<<<<<<< HEAD
-static int flac_write_trailer(struct AVFormatContext *s)
-{
-    ByteIOContext *pb = s->pb;
-    uint8_t *streaminfo = s->streams[0]->codec->extradata;
-    int len = s->streams[0]->codec->extradata_size;
-    offset_t file_size;
-
-    if (streaminfo && len > 0 && !url_is_streamed(s->pb)) {
-        file_size = url_ftell(pb);
-        url_fseek(pb, 8, SEEK_SET);
-        put_buffer(pb, streaminfo, len);
-        url_fseek(pb, file_size, SEEK_SET);
-        put_flush_packet(pb);
-    }
-    return 0;
-}
-#endif
-
-#ifdef CONFIG_ALS_MUXER
+#if CONFIG_ALS_MUXER
 static int als_write_header(AVFormatContext *s)
 {
     uint8_t *als_specific_config = s->streams[0]->codec->extradata;
@@ -85,10 +66,7 @@
 }
 #endif
 
-#ifdef CONFIG_ROQ_MUXER
-=======
 #if CONFIG_ROQ_MUXER
->>>>>>> d413ee75
 static int roq_write_header(struct AVFormatContext *s)
 {
     static const uint8_t header[] = {
@@ -730,8 +708,7 @@
 };
 #endif
 
-<<<<<<< HEAD
-#ifdef CONFIG_MUXERS
+#if CONFIG_ALS_MUXER
 AVOutputFormat als_muxer = {
     "als",
     "raw als",
@@ -745,12 +722,9 @@
     als_write_trailer,
     .flags= AVFMT_NOTIMESTAMPS,
 };
-#endif //CONFIG_MUXERS
-
-#ifdef CONFIG_DIRAC_DEMUXER
-=======
+#endif
+
 #if CONFIG_DIRAC_DEMUXER
->>>>>>> d413ee75
 AVInputFormat dirac_demuxer = {
     "dirac",
     NULL_IF_CONFIG_SMALL("raw Dirac"),
