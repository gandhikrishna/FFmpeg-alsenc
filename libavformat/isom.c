--- conflicted
+++ resolved
@@ -32,11 +32,7 @@
     { CODEC_ID_MPEG4     , 0x20 },
     { CODEC_ID_H264      , 0x21 },
     { CODEC_ID_AAC       , 0x40 },
-<<<<<<< HEAD
-    { CODEC_ID_MP4ALS    , 0x40 },
-=======
     { CODEC_ID_MP4ALS    , 0x40 }, /* 14496-3 ALS */
->>>>>>> 46984822
     { CODEC_ID_MPEG2VIDEO, 0x61 }, /* MPEG2 Main */
     { CODEC_ID_MPEG2VIDEO, 0x60 }, /* MPEG2 Simple */
     { CODEC_ID_MPEG2VIDEO, 0x62 }, /* MPEG2 SNR */
